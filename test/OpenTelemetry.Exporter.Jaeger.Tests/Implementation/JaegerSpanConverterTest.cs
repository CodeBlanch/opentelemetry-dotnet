﻿// <copyright file="JaegerSpanConverterTest.cs" company="OpenTelemetry Authors">
// Copyright 2018, OpenTelemetry Authors
//
// Licensed under the Apache License, Version 2.0 (the "License");
// you may not use this file except in compliance with the License.
// You may obtain a copy of the License at
//
//     http://www.apache.org/licenses/LICENSE-2.0
//
// Unless required by applicable law or agreed to in writing, software
// distributed under the License is distributed on an "AS IS" BASIS,
// WITHOUT WARRANTIES OR CONDITIONS OF ANY KIND, either express or implied.
// See the License for the specific language governing permissions and
// limitations under the License.
// </copyright>


using System;
using System.Collections.Generic;
using System.Diagnostics;
using System.Linq;
using OpenTelemetry.Exporter.Jaeger.Implementation;
using OpenTelemetry.Resources;
using OpenTelemetry.Trace;
using OpenTelemetry.Trace.Configuration;
using OpenTelemetry.Trace.Export;
using Xunit;

namespace OpenTelemetry.Exporter.Jaeger.Tests.Implementation
{
    public class JaegerSpanConverterTest
    {
        private const long MillisPerSecond = 1000L;
        private const long NanosPerMillisecond = 1000 * 1000;
        private const long NanosPerSecond = NanosPerMillisecond * MillisPerSecond;
        private readonly Tracer tracer;

        public JaegerSpanConverterTest()
        {
            tracer = TracerFactory.Create(b => { }).GetTracer(null);
        }

        [Fact]
        public void JaegerSpanConverterTest_ConvertSpanToJaegerSpan_AllPropertiesSet()
        {
            var span = CreateTestSpan();
            var traceIdAsInt = new Int128(span.Context.TraceId);
            var spanIdAsInt = new Int128(span.Context.SpanId);
            var linkTraceIdAsInt = new Int128(span.Links.Single().Context.TraceId);
            var linkSpanIdAsInt = new Int128(span.Links.Single().Context.SpanId);

            var jaegerSpan = span.ToJaegerSpan();

            Assert.Equal("Name", jaegerSpan.OperationName);
            Assert.Equal(2, jaegerSpan.Logs.Count());

            Assert.Equal(traceIdAsInt.High, jaegerSpan.TraceIdHigh);
            Assert.Equal(traceIdAsInt.Low, jaegerSpan.TraceIdLow);
            Assert.Equal(spanIdAsInt.Low, jaegerSpan.SpanId);
            Assert.Equal(new Int128(span.ParentSpanId).Low, jaegerSpan.ParentSpanId);

            Assert.Equal(span.Links.Count(), jaegerSpan.References.Count());
            var references = jaegerSpan.References.ToArray();
            var jaegerRef = references[0];
            Assert.Equal(linkTraceIdAsInt.High, jaegerRef.TraceIdHigh);
            Assert.Equal(linkTraceIdAsInt.Low, jaegerRef.TraceIdLow);
            Assert.Equal(linkSpanIdAsInt.Low, jaegerRef.SpanId);

            Assert.Equal(0x1, jaegerSpan.Flags);

            Assert.Equal(span.StartTimestamp.ToEpochMicroseconds(), jaegerSpan.StartTime);
            Assert.Equal((long)((span.EndTimestamp - span.StartTimestamp).TotalMilliseconds * 1000), jaegerSpan.Duration);

            var tags = jaegerSpan.JaegerTags.ToArray();
            var tag = tags[0];
            Assert.Equal(JaegerTagType.STRING, tag.VType);
            Assert.Equal("stringKey", tag.Key);
            Assert.Equal("value", tag.VStr);
            tag = tags[1];
            Assert.Equal(JaegerTagType.LONG, tag.VType);
            Assert.Equal("longKey", tag.Key);
            Assert.Equal(1, tag.VLong);
            tag = tags[2];
            Assert.Equal(JaegerTagType.LONG, tag.VType);
            Assert.Equal("longKey2", tag.Key);
            Assert.Equal(1, tag.VLong);
            tag = tags[3];
            Assert.Equal(JaegerTagType.DOUBLE, tag.VType);
            Assert.Equal("doubleKey", tag.Key);
            Assert.Equal(1, tag.VDouble);
            tag = tags[4];
            Assert.Equal(JaegerTagType.DOUBLE, tag.VType);
            Assert.Equal("doubleKey2", tag.Key);
            Assert.Equal(1, tag.VDouble);
            tag = tags[5];
            Assert.Equal(JaegerTagType.BOOL, tag.VType);
            Assert.Equal("boolKey", tag.Key);
            Assert.Equal(true, tag.VBool);

            var logs = jaegerSpan.Logs.ToArray();
            var jaegerLog = logs[0];
            Assert.Equal(span.Events.First().Timestamp.ToEpochMicroseconds(), jaegerLog.Timestamp);
            Assert.Equal(2, jaegerLog.Fields.Count());
            var eventFields = jaegerLog.Fields.ToArray();
            var eventField = eventFields[0];
            Assert.Equal("key", eventField.Key);
            Assert.Equal("value", eventField.VStr);
            eventField = eventFields[1];
            Assert.Equal("message", eventField.Key);
            Assert.Equal("Event1", eventField.VStr);

            Assert.Equal(span.Events.First().Timestamp.ToEpochMicroseconds(), jaegerLog.Timestamp);

            jaegerLog = logs[1];
            Assert.Equal(2, jaegerLog.Fields.Count());
            eventFields = jaegerLog.Fields.ToArray();
            eventField = eventFields[0];
            Assert.Equal("key", eventField.Key);
            Assert.Equal("value", eventField.VStr);
            eventField = eventFields[1];
            Assert.Equal("message", eventField.Key);
            Assert.Equal("Event2", eventField.VStr);
        }

        [Fact]
        public void JaegerSpanConverterTest_ConvertSpanToJaegerSpan_NoAttributes()
        {
            var span = CreateTestSpan(setAttributes: false);
            var traceIdAsInt = new Int128(span.Context.TraceId);
            var spanIdAsInt = new Int128(span.Context.SpanId);
            var linkTraceIdAsInt = new Int128(span.Links.Single().Context.TraceId);
            var linkSpanIdAsInt = new Int128(span.Links.Single().Context.SpanId);

            var jaegerSpan = span.ToJaegerSpan();

            Assert.Equal("Name", jaegerSpan.OperationName);
            Assert.Equal(2, jaegerSpan.Logs.Count());

            Assert.Equal(traceIdAsInt.High, jaegerSpan.TraceIdHigh);
            Assert.Equal(traceIdAsInt.Low, jaegerSpan.TraceIdLow);
            Assert.Equal(spanIdAsInt.Low, jaegerSpan.SpanId);
            Assert.Equal(new Int128(span.ParentSpanId).Low, jaegerSpan.ParentSpanId);

            Assert.Equal(span.Links.Count(), jaegerSpan.References.Count());
            var references = jaegerSpan.References.ToArray();
            var jaegerRef = references[0];
            Assert.Equal(linkTraceIdAsInt.High, jaegerRef.TraceIdHigh);
            Assert.Equal(linkTraceIdAsInt.Low, jaegerRef.TraceIdLow);
            Assert.Equal(linkSpanIdAsInt.Low, jaegerRef.SpanId);

            Assert.Equal(0x1, jaegerSpan.Flags);

            Assert.Equal(span.StartTimestamp.ToEpochMicroseconds(), jaegerSpan.StartTime);
            Assert.Equal((long)((span.EndTimestamp - span.StartTimestamp).TotalMilliseconds * 1000), jaegerSpan.Duration);

            // 2 tags: span.kind & ot.status_code.
            Assert.Equal(2, jaegerSpan.JaegerTags.Count());

            var logs = jaegerSpan.Logs.ToArray();
            var jaegerLog = logs[0];
            Assert.Equal(span.Events.First().Timestamp.ToEpochMicroseconds(), jaegerLog.Timestamp);
            Assert.Equal(2, jaegerLog.Fields.Count());
            var eventFields = jaegerLog.Fields.ToArray();
            var eventField = eventFields[0];
            Assert.Equal("key", eventField.Key);
            Assert.Equal("value", eventField.VStr);
            eventField = eventFields[1];
            Assert.Equal("message", eventField.Key);
            Assert.Equal("Event1", eventField.VStr);

            Assert.Equal(span.Events.First().Timestamp.ToEpochMicroseconds(), jaegerLog.Timestamp);

            jaegerLog = logs[1];
            Assert.Equal(2, jaegerLog.Fields.Count());
            eventFields = jaegerLog.Fields.ToArray();
            eventField = eventFields[0];
            Assert.Equal("key", eventField.Key);
            Assert.Equal("value", eventField.VStr);
            eventField = eventFields[1];
            Assert.Equal("message", eventField.Key);
            Assert.Equal("Event2", eventField.VStr);
        }

        [Fact]
        public void JaegerSpanConverterTest_ConvertSpanToJaegerSpan_NoEvents()
        {
            var span = CreateTestSpan(addEvents: false);
            var traceIdAsInt = new Int128(span.Context.TraceId);
            var spanIdAsInt = new Int128(span.Context.SpanId);
            var linkTraceIdAsInt = new Int128(span.Links.Single().Context.TraceId);
            var linkSpanIdAsInt = new Int128(span.Links.Single().Context.SpanId);

            var jaegerSpan = span.ToJaegerSpan();

            Assert.Equal("Name", jaegerSpan.OperationName);
            Assert.Empty(jaegerSpan.Logs);

            Assert.Equal(traceIdAsInt.High, jaegerSpan.TraceIdHigh);
            Assert.Equal(traceIdAsInt.Low, jaegerSpan.TraceIdLow);
            Assert.Equal(spanIdAsInt.Low, jaegerSpan.SpanId);
            Assert.Equal(new Int128(span.ParentSpanId).Low, jaegerSpan.ParentSpanId);

            Assert.Equal(span.Links.Count(), jaegerSpan.References.Count());
            var references = jaegerSpan.References.ToArray();
            var jaegerRef = references[0];
            Assert.Equal(linkTraceIdAsInt.High, jaegerRef.TraceIdHigh);
            Assert.Equal(linkTraceIdAsInt.Low, jaegerRef.TraceIdLow);
            Assert.Equal(linkSpanIdAsInt.Low, jaegerRef.SpanId);

            Assert.Equal(0x1, jaegerSpan.Flags);

            Assert.Equal(span.StartTimestamp.ToEpochMicroseconds(), jaegerSpan.StartTime);
            Assert.Equal(span.EndTimestamp.ToEpochMicroseconds()
                         - span.StartTimestamp.ToEpochMicroseconds(), jaegerSpan.Duration);

            var tags = jaegerSpan.JaegerTags.ToArray();
            var tag = tags[0];
            Assert.Equal(JaegerTagType.STRING, tag.VType);
            Assert.Equal("stringKey", tag.Key);
            Assert.Equal("value", tag.VStr);
            tag = tags[1];
            Assert.Equal(JaegerTagType.LONG, tag.VType);
            Assert.Equal("longKey", tag.Key);
            Assert.Equal(1, tag.VLong);
            tag = tags[2];
            Assert.Equal(JaegerTagType.LONG, tag.VType);
            Assert.Equal("longKey2", tag.Key);
            Assert.Equal(1, tag.VLong);
            tag = tags[3];
            Assert.Equal(JaegerTagType.DOUBLE, tag.VType);
            Assert.Equal("doubleKey", tag.Key);
            Assert.Equal(1, tag.VDouble);
            tag = tags[4];
            Assert.Equal(JaegerTagType.DOUBLE, tag.VType);
            Assert.Equal("doubleKey2", tag.Key);
            Assert.Equal(1, tag.VDouble);
            tag = tags[5];
            Assert.Equal(JaegerTagType.BOOL, tag.VType);
            Assert.Equal("boolKey", tag.Key);
            Assert.Equal(true, tag.VBool);
        }

        [Fact]
        public void JaegerSpanConverterTest_ConvertSpanToJaegerSpan_NoLinks()
        {
            var span = CreateTestSpan(addLinks: false);
            var traceIdAsInt = new Int128(span.Context.TraceId);
            var spanIdAsInt = new Int128(span.Context.SpanId);

            var jaegerSpan = span.ToJaegerSpan();

            Assert.Equal("Name", jaegerSpan.OperationName);
            Assert.Equal(2, jaegerSpan.Logs.Count());

            Assert.Equal(traceIdAsInt.High, jaegerSpan.TraceIdHigh);
            Assert.Equal(traceIdAsInt.Low, jaegerSpan.TraceIdLow);
            Assert.Equal(spanIdAsInt.Low, jaegerSpan.SpanId);
            Assert.Equal(new Int128(span.ParentSpanId).Low, jaegerSpan.ParentSpanId);

            Assert.Empty(jaegerSpan.References);

            Assert.Equal(0x1, jaegerSpan.Flags);

            Assert.Equal(span.StartTimestamp.ToEpochMicroseconds(), jaegerSpan.StartTime);
            Assert.Equal(span.EndTimestamp.ToEpochMicroseconds()
                         - span.StartTimestamp.ToEpochMicroseconds(), jaegerSpan.Duration);

            var tags = jaegerSpan.JaegerTags.ToArray();
            var tag = tags[0];
            Assert.Equal(JaegerTagType.STRING, tag.VType);
            Assert.Equal("stringKey", tag.Key);
            Assert.Equal("value", tag.VStr);
            tag = tags[1];
            Assert.Equal(JaegerTagType.LONG, tag.VType);
            Assert.Equal("longKey", tag.Key);
            Assert.Equal(1, tag.VLong);
            tag = tags[2];
            Assert.Equal(JaegerTagType.LONG, tag.VType);
            Assert.Equal("longKey2", tag.Key);
            Assert.Equal(1, tag.VLong);
            tag = tags[3];
            Assert.Equal(JaegerTagType.DOUBLE, tag.VType);
            Assert.Equal("doubleKey", tag.Key);
            Assert.Equal(1, tag.VDouble);
            tag = tags[4];
            Assert.Equal(JaegerTagType.DOUBLE, tag.VType);
            Assert.Equal("doubleKey2", tag.Key);
            Assert.Equal(1, tag.VDouble);
            tag = tags[5];
            Assert.Equal(JaegerTagType.BOOL, tag.VType);
            Assert.Equal("boolKey", tag.Key);
            Assert.Equal(true, tag.VBool);

            // The second to last tag should be span.kind in this case
            tag = tags[tags.Length - 2];
            Assert.Equal(JaegerTagType.STRING, tag.VType);
            Assert.Equal("span.kind", tag.Key);
            Assert.Equal("client", tag.VStr);

            // The last tag should be span.kind in this case
            tag = tags[tags.Length - 1];
            Assert.Equal(JaegerTagType.STRING, tag.VType);
            Assert.Equal("ot.status_code", tag.Key);
            Assert.Equal("Ok", tag.VStr);

            var logs = jaegerSpan.Logs.ToArray();
            var jaegerLog = logs[0];
            Assert.Equal(span.Events.First().Timestamp.ToEpochMicroseconds(), jaegerLog.Timestamp);
            Assert.Equal(2, jaegerLog.Fields.Count());
            var eventFields = jaegerLog.Fields.ToArray();
            var eventField = eventFields[0];
            Assert.Equal("key", eventField.Key);
            Assert.Equal("value", eventField.VStr);
            eventField = eventFields[1];
            Assert.Equal("message", eventField.Key);
            Assert.Equal("Event1", eventField.VStr);
            Assert.Equal(span.Events.First().Timestamp.ToEpochMicroseconds(), jaegerLog.Timestamp);

            jaegerLog = logs[1];
            Assert.Equal(2, jaegerLog.Fields.Count());
            eventFields = jaegerLog.Fields.ToArray();
            eventField = eventFields[0];
            Assert.Equal("key", eventField.Key);
            Assert.Equal("value", eventField.VStr);
            eventField = eventFields[1];
            Assert.Equal("message", eventField.Key);
            Assert.Equal("Event2", eventField.VStr);
        }

        [Fact]
<<<<<<< HEAD
        public void JaegerSpanConverterTest_ConvertSpanToJaegerSpan_LibraryResources()
        {
            var span = CreateTestSpan(resource: new Resource(new Dictionary<string, object>
            {
                [Resource.LibraryNameKey] = "libname",
                [Resource.LibraryVersionKey] = "libversion",
                [Resource.ServiceNameKey] = "MyService",
            }));

            var jaegerSpan = span.ToJaegerSpan();

            Assert.Contains(jaegerSpan.JaegerTags, t => t.Key == Resource.LibraryNameKey && t.VStr == "libname");
            Assert.Contains(jaegerSpan.JaegerTags, t => t.Key == Resource.LibraryVersionKey && t.VStr == "libversion");
            Assert.DoesNotContain(jaegerSpan.JaegerTags, t => t.Key == Resource.ServiceNameKey && t.VStr == "MyService");
        }

        internal SpanData CreateTestSpan(
=======
        public void JaegerSpanConverterTest_GenerateSpan_RemoteEndpointOmittedByDefault()
        {
            // Arrange
            var span = CreateTestSpan();

            // Act
            var jaegerSpan = span.ToJaegerSpan();

            // Assert
            Assert.Null(jaegerSpan.JaegerTags.FirstOrDefault(t => t.Key == "peer.service"));
        }

        [Fact]
        public void JaegerSpanConverterTest_GenerateSpan_RemoteEndpointResolution()
        {
            // Arrange
            var span = CreateTestSpan(
                additionalAttributes: new Dictionary<string, object>
                {
                    ["net.peer.name"] = "RemoteServiceName",
                });

            // Act
            var jaegerSpan = span.ToJaegerSpan();

            // Assert
            var tag = jaegerSpan.JaegerTags.FirstOrDefault(t => t.Key == "peer.service");
            Assert.NotNull(tag);
            Assert.Equal("RemoteServiceName", tag.VStr);
        }

        [Fact]
        public void JaegerSpanConverterTest_GenerateSpan_RemoteEndpointResolutionPriority()
        {
            // Arrange
            var span = CreateTestSpan(
                additionalAttributes: new Dictionary<string, object>
                {
                    ["http.host"] = "DiscardedRemoteServiceName",
                    ["peer.service"] = "RemoteServiceName",
                    ["peer.hostname"] = "DiscardedRemoteServiceName",
                });

            // Act
            var jaegerSpan = span.ToJaegerSpan();

            // Assert
            var tags = jaegerSpan.JaegerTags.Where(t => t.Key == "peer.service");
            Assert.Single(tags);
            var tag = tags.First();
            Assert.NotNull(tag);
            Assert.Equal("RemoteServiceName", tag.VStr);
        }

        internal static SpanData CreateTestSpan(
>>>>>>> f9f92436
            bool setAttributes = true,
            Dictionary<string, object> additionalAttributes = null,
            bool addEvents = true,
            bool addLinks = true,
            Resource resource = null)
        {
            var startTimestamp = DateTime.UtcNow;
            var endTimestamp = startTimestamp.AddSeconds(60);
            var eventTimestamp = DateTime.UtcNow;
            var traceId = ActivityTraceId.CreateFromString("e8ea7e9ac72de94e91fabc613f9686b2".AsSpan());

            var spanId = ActivitySpanId.CreateRandom();
            var parentSpanId = ActivitySpanId.CreateFromBytes(new byte[] { 12, 23, 34, 45, 56, 67, 78, 89 });

            var attributes = new Dictionary<string, object>
            {
                { "stringKey", "value"},
                { "longKey", 1L},
                { "longKey2", 1 },
                { "doubleKey", 1D},
                { "doubleKey2", 1F},
                { "boolKey", true},
            };
            if (additionalAttributes != null)
            {
                foreach (var attribute in additionalAttributes)
                {
                    attributes.Add(attribute.Key, attribute.Value);
                }
            }

            var events = new List<Event>
            {
                new Event(
                    "Event1",
                    eventTimestamp,
                    new Dictionary<string, object>
                    {
                        { "key", "value" },
                    }
                ),
                new Event(
                    "Event2",
                    eventTimestamp,
                    new Dictionary<string, object>
                    {
                        { "key", "value" },
                    }
                ),
            };

            var linkedSpanId = ActivitySpanId.CreateFromString("888915b6286b9c41".AsSpan());

            return new SpanData(
                "Name",
                new SpanContext(traceId, spanId, ActivityTraceFlags.Recorded),
                parentSpanId,
                SpanKind.Client,
                startTimestamp,
                setAttributes ? attributes : null,
                addEvents ? events : null,
                addLinks ? new[] { new Link(new SpanContext(
                        traceId,
                        linkedSpanId,
                        ActivityTraceFlags.Recorded)), } : null,
                resource,
                Status.Ok,
                endTimestamp);
        }
    }
}<|MERGE_RESOLUTION|>--- conflicted
+++ resolved
@@ -328,25 +328,6 @@
         }
 
         [Fact]
-<<<<<<< HEAD
-        public void JaegerSpanConverterTest_ConvertSpanToJaegerSpan_LibraryResources()
-        {
-            var span = CreateTestSpan(resource: new Resource(new Dictionary<string, object>
-            {
-                [Resource.LibraryNameKey] = "libname",
-                [Resource.LibraryVersionKey] = "libversion",
-                [Resource.ServiceNameKey] = "MyService",
-            }));
-
-            var jaegerSpan = span.ToJaegerSpan();
-
-            Assert.Contains(jaegerSpan.JaegerTags, t => t.Key == Resource.LibraryNameKey && t.VStr == "libname");
-            Assert.Contains(jaegerSpan.JaegerTags, t => t.Key == Resource.LibraryVersionKey && t.VStr == "libversion");
-            Assert.DoesNotContain(jaegerSpan.JaegerTags, t => t.Key == Resource.ServiceNameKey && t.VStr == "MyService");
-        }
-
-        internal SpanData CreateTestSpan(
-=======
         public void JaegerSpanConverterTest_GenerateSpan_RemoteEndpointOmittedByDefault()
         {
             // Arrange
@@ -402,7 +383,24 @@
         }
 
         internal static SpanData CreateTestSpan(
->>>>>>> f9f92436
+        [Fact]
+        public void JaegerSpanConverterTest_ConvertSpanToJaegerSpan_LibraryResources()
+        {
+            var span = CreateTestSpan(resource: new Resource(new Dictionary<string, object>
+            {
+                [Resource.LibraryNameKey] = "libname",
+                [Resource.LibraryVersionKey] = "libversion",
+                [Resource.ServiceNameKey] = "MyService",
+            }));
+
+            var jaegerSpan = span.ToJaegerSpan();
+
+            Assert.Contains(jaegerSpan.JaegerTags, t => t.Key == Resource.LibraryNameKey && t.VStr == "libname");
+            Assert.Contains(jaegerSpan.JaegerTags, t => t.Key == Resource.LibraryVersionKey && t.VStr == "libversion");
+            Assert.DoesNotContain(jaegerSpan.JaegerTags, t => t.Key == Resource.ServiceNameKey && t.VStr == "MyService");
+        }
+
+        internal SpanData CreateTestSpan(
             bool setAttributes = true,
             Dictionary<string, object> additionalAttributes = null,
             bool addEvents = true,
