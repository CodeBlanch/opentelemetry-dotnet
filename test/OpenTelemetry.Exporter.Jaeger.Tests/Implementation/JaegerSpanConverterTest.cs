﻿// <copyright file="JaegerSpanConverterTest.cs" company="OpenTelemetry Authors">
// Copyright 2018, OpenTelemetry Authors
//
// Licensed under the Apache License, Version 2.0 (the "License");
// you may not use this file except in compliance with the License.
// You may obtain a copy of the License at
//
//     http://www.apache.org/licenses/LICENSE-2.0
//
// Unless required by applicable law or agreed to in writing, software
// distributed under the License is distributed on an "AS IS" BASIS,
// WITHOUT WARRANTIES OR CONDITIONS OF ANY KIND, either express or implied.
// See the License for the specific language governing permissions and
// limitations under the License.
// </copyright>


using System;
using System.Collections.Generic;
using System.Diagnostics;
using System.Linq;
using OpenTelemetry.Exporter.Jaeger.Implementation;
using OpenTelemetry.Resources;
using OpenTelemetry.Trace;
using OpenTelemetry.Trace.Export;
using Xunit;

namespace OpenTelemetry.Exporter.Jaeger.Tests.Implementation
{
    public class JaegerSpanConverterTest
    {
        [Fact]
        public void JaegerSpanConverterTest_ConvertSpanToJaegerSpan_AllPropertiesSet()
        {
            var span = CreateTestSpan();
            var traceIdAsInt = new Int128(span.Context.TraceId);
            var spanIdAsInt = new Int128(span.Context.SpanId);
            var linkTraceIdAsInt = new Int128(span.Links.Single().Context.TraceId);
            var linkSpanIdAsInt = new Int128(span.Links.Single().Context.SpanId);

            var jaegerSpan = span.ToJaegerSpan();

            Assert.Equal("Name", jaegerSpan.OperationName);
            Assert.Equal(2, jaegerSpan.Logs.Count);

            Assert.Equal(traceIdAsInt.High, jaegerSpan.TraceIdHigh);
            Assert.Equal(traceIdAsInt.Low, jaegerSpan.TraceIdLow);
            Assert.Equal(spanIdAsInt.Low, jaegerSpan.SpanId);
            Assert.Equal(new Int128(span.ParentSpanId).Low, jaegerSpan.ParentSpanId);

            Assert.Equal(span.Links.Count(), jaegerSpan.References.Count);
            var references = jaegerSpan.References.ToArray();
            var jaegerRef = references[0];
            Assert.Equal(linkTraceIdAsInt.High, jaegerRef.TraceIdHigh);
            Assert.Equal(linkTraceIdAsInt.Low, jaegerRef.TraceIdLow);
            Assert.Equal(linkSpanIdAsInt.Low, jaegerRef.SpanId);

            Assert.Equal(0x1, jaegerSpan.Flags);

            Assert.Equal(span.StartTimestamp.ToEpochMicroseconds(), jaegerSpan.StartTime);
            Assert.Equal((long)((span.EndTimestamp - span.StartTimestamp).TotalMilliseconds * 1000), jaegerSpan.Duration);

            var tags = jaegerSpan.Tags.ToArray();
            var tag = tags[0];
            Assert.Equal(JaegerTagType.STRING, tag.VType);
            Assert.Equal("stringKey", tag.Key);
            Assert.Equal("value", tag.VStr);
            tag = tags[1];
            Assert.Equal(JaegerTagType.LONG, tag.VType);
            Assert.Equal("longKey", tag.Key);
            Assert.Equal(1, tag.VLong);
            tag = tags[2];
            Assert.Equal(JaegerTagType.LONG, tag.VType);
            Assert.Equal("longKey2", tag.Key);
            Assert.Equal(1, tag.VLong);
            tag = tags[3];
            Assert.Equal(JaegerTagType.DOUBLE, tag.VType);
            Assert.Equal("doubleKey", tag.Key);
            Assert.Equal(1, tag.VDouble);
            tag = tags[4];
            Assert.Equal(JaegerTagType.DOUBLE, tag.VType);
            Assert.Equal("doubleKey2", tag.Key);
            Assert.Equal(1, tag.VDouble);
            tag = tags[5];
            Assert.Equal(JaegerTagType.BOOL, tag.VType);
            Assert.Equal("boolKey", tag.Key);
            Assert.Equal(true, tag.VBool);

            var logs = jaegerSpan.Logs.ToArray();
            var jaegerLog = logs[0];
            Assert.Equal(span.Events.First().Timestamp.ToEpochMicroseconds(), jaegerLog.Timestamp);
            Assert.Equal(2, jaegerLog.Fields.Count());
            var eventFields = jaegerLog.Fields.ToArray();
            var eventField = eventFields[0];
            Assert.Equal("key", eventField.Key);
            Assert.Equal("value", eventField.VStr);
            eventField = eventFields[1];
            Assert.Equal("message", eventField.Key);
            Assert.Equal("Event1", eventField.VStr);

            Assert.Equal(span.Events.First().Timestamp.ToEpochMicroseconds(), jaegerLog.Timestamp);

            jaegerLog = logs[1];
            Assert.Equal(2, jaegerLog.Fields.Count());
            eventFields = jaegerLog.Fields.ToArray();
            eventField = eventFields[0];
            Assert.Equal("key", eventField.Key);
            Assert.Equal("value", eventField.VStr);
            eventField = eventFields[1];
            Assert.Equal("message", eventField.Key);
            Assert.Equal("Event2", eventField.VStr);
        }

        [Fact]
        public void JaegerSpanConverterTest_ConvertSpanToJaegerSpan_NoAttributes()
        {
            var span = CreateTestSpan(setAttributes: false);
            var traceIdAsInt = new Int128(span.Context.TraceId);
            var spanIdAsInt = new Int128(span.Context.SpanId);
            var linkTraceIdAsInt = new Int128(span.Links.Single().Context.TraceId);
            var linkSpanIdAsInt = new Int128(span.Links.Single().Context.SpanId);

            var jaegerSpan = span.ToJaegerSpan();

            Assert.Equal("Name", jaegerSpan.OperationName);
            Assert.Equal(2, jaegerSpan.Logs.Count);

            Assert.Equal(traceIdAsInt.High, jaegerSpan.TraceIdHigh);
            Assert.Equal(traceIdAsInt.Low, jaegerSpan.TraceIdLow);
            Assert.Equal(spanIdAsInt.Low, jaegerSpan.SpanId);
            Assert.Equal(new Int128(span.ParentSpanId).Low, jaegerSpan.ParentSpanId);

            Assert.Equal(span.Links.Count(), jaegerSpan.References.Count);
            var references = jaegerSpan.References.ToArray();
            var jaegerRef = references[0];
            Assert.Equal(linkTraceIdAsInt.High, jaegerRef.TraceIdHigh);
            Assert.Equal(linkTraceIdAsInt.Low, jaegerRef.TraceIdLow);
            Assert.Equal(linkSpanIdAsInt.Low, jaegerRef.SpanId);

            Assert.Equal(0x1, jaegerSpan.Flags);

            Assert.Equal(span.StartTimestamp.ToEpochMicroseconds(), jaegerSpan.StartTime);
            Assert.Equal((long)((span.EndTimestamp - span.StartTimestamp).TotalMilliseconds * 1000), jaegerSpan.Duration);

            // 2 tags: span.kind & ot.status_code.
            Assert.Equal(2, jaegerSpan.Tags.Count);

            var logs = jaegerSpan.Logs.ToArray();
            var jaegerLog = logs[0];
            Assert.Equal(span.Events.First().Timestamp.ToEpochMicroseconds(), jaegerLog.Timestamp);
            Assert.Equal(2, jaegerLog.Fields.Count());
            var eventFields = jaegerLog.Fields.ToArray();
            var eventField = eventFields[0];
            Assert.Equal("key", eventField.Key);
            Assert.Equal("value", eventField.VStr);
            eventField = eventFields[1];
            Assert.Equal("message", eventField.Key);
            Assert.Equal("Event1", eventField.VStr);

            Assert.Equal(span.Events.First().Timestamp.ToEpochMicroseconds(), jaegerLog.Timestamp);

            jaegerLog = logs[1];
            Assert.Equal(2, jaegerLog.Fields.Count());
            eventFields = jaegerLog.Fields.ToArray();
            eventField = eventFields[0];
            Assert.Equal("key", eventField.Key);
            Assert.Equal("value", eventField.VStr);
            eventField = eventFields[1];
            Assert.Equal("message", eventField.Key);
            Assert.Equal("Event2", eventField.VStr);
        }

        [Fact]
        public void JaegerSpanConverterTest_ConvertSpanToJaegerSpan_NoEvents()
        {
            var span = CreateTestSpan(addEvents: false);
            var traceIdAsInt = new Int128(span.Context.TraceId);
            var spanIdAsInt = new Int128(span.Context.SpanId);
            var linkTraceIdAsInt = new Int128(span.Links.Single().Context.TraceId);
            var linkSpanIdAsInt = new Int128(span.Links.Single().Context.SpanId);

            var jaegerSpan = span.ToJaegerSpan();

            Assert.Equal("Name", jaegerSpan.OperationName);
            Assert.Empty(jaegerSpan.Logs);

            Assert.Equal(traceIdAsInt.High, jaegerSpan.TraceIdHigh);
            Assert.Equal(traceIdAsInt.Low, jaegerSpan.TraceIdLow);
            Assert.Equal(spanIdAsInt.Low, jaegerSpan.SpanId);
            Assert.Equal(new Int128(span.ParentSpanId).Low, jaegerSpan.ParentSpanId);

            Assert.Equal(span.Links.Count(), jaegerSpan.References.Count);
            var references = jaegerSpan.References.ToArray();
            var jaegerRef = references[0];
            Assert.Equal(linkTraceIdAsInt.High, jaegerRef.TraceIdHigh);
            Assert.Equal(linkTraceIdAsInt.Low, jaegerRef.TraceIdLow);
            Assert.Equal(linkSpanIdAsInt.Low, jaegerRef.SpanId);

            Assert.Equal(0x1, jaegerSpan.Flags);

            Assert.Equal(span.StartTimestamp.ToEpochMicroseconds(), jaegerSpan.StartTime);
            Assert.Equal(span.EndTimestamp.ToEpochMicroseconds()
                         - span.StartTimestamp.ToEpochMicroseconds(), jaegerSpan.Duration);

            var tags = jaegerSpan.Tags.ToArray();
            var tag = tags[0];
            Assert.Equal(JaegerTagType.STRING, tag.VType);
            Assert.Equal("stringKey", tag.Key);
            Assert.Equal("value", tag.VStr);
            tag = tags[1];
            Assert.Equal(JaegerTagType.LONG, tag.VType);
            Assert.Equal("longKey", tag.Key);
            Assert.Equal(1, tag.VLong);
            tag = tags[2];
            Assert.Equal(JaegerTagType.LONG, tag.VType);
            Assert.Equal("longKey2", tag.Key);
            Assert.Equal(1, tag.VLong);
            tag = tags[3];
            Assert.Equal(JaegerTagType.DOUBLE, tag.VType);
            Assert.Equal("doubleKey", tag.Key);
            Assert.Equal(1, tag.VDouble);
            tag = tags[4];
            Assert.Equal(JaegerTagType.DOUBLE, tag.VType);
            Assert.Equal("doubleKey2", tag.Key);
            Assert.Equal(1, tag.VDouble);
            tag = tags[5];
            Assert.Equal(JaegerTagType.BOOL, tag.VType);
            Assert.Equal("boolKey", tag.Key);
            Assert.Equal(true, tag.VBool);
        }

        [Fact]
        public void JaegerSpanConverterTest_ConvertSpanToJaegerSpan_NoLinks()
        {
            var span = CreateTestSpan(addLinks: false);
            var traceIdAsInt = new Int128(span.Context.TraceId);
            var spanIdAsInt = new Int128(span.Context.SpanId);

            var jaegerSpan = span.ToJaegerSpan();

            Assert.Equal("Name", jaegerSpan.OperationName);
            Assert.Equal(2, jaegerSpan.Logs.Count);

            Assert.Equal(traceIdAsInt.High, jaegerSpan.TraceIdHigh);
            Assert.Equal(traceIdAsInt.Low, jaegerSpan.TraceIdLow);
            Assert.Equal(spanIdAsInt.Low, jaegerSpan.SpanId);
            Assert.Equal(new Int128(span.ParentSpanId).Low, jaegerSpan.ParentSpanId);

            Assert.Empty(jaegerSpan.References);

            Assert.Equal(0x1, jaegerSpan.Flags);

            Assert.Equal(span.StartTimestamp.ToEpochMicroseconds(), jaegerSpan.StartTime);
            Assert.Equal(span.EndTimestamp.ToEpochMicroseconds()
                         - span.StartTimestamp.ToEpochMicroseconds(), jaegerSpan.Duration);

            var tags = jaegerSpan.Tags.ToArray();
            var tag = tags[0];
            Assert.Equal(JaegerTagType.STRING, tag.VType);
            Assert.Equal("stringKey", tag.Key);
            Assert.Equal("value", tag.VStr);
            tag = tags[1];
            Assert.Equal(JaegerTagType.LONG, tag.VType);
            Assert.Equal("longKey", tag.Key);
            Assert.Equal(1, tag.VLong);
            tag = tags[2];
            Assert.Equal(JaegerTagType.LONG, tag.VType);
            Assert.Equal("longKey2", tag.Key);
            Assert.Equal(1, tag.VLong);
            tag = tags[3];
            Assert.Equal(JaegerTagType.DOUBLE, tag.VType);
            Assert.Equal("doubleKey", tag.Key);
            Assert.Equal(1, tag.VDouble);
            tag = tags[4];
            Assert.Equal(JaegerTagType.DOUBLE, tag.VType);
            Assert.Equal("doubleKey2", tag.Key);
            Assert.Equal(1, tag.VDouble);
            tag = tags[5];
            Assert.Equal(JaegerTagType.BOOL, tag.VType);
            Assert.Equal("boolKey", tag.Key);
            Assert.Equal(true, tag.VBool);

            // The second to last tag should be span.kind in this case
            tag = tags[tags.Length - 2];
            Assert.Equal(JaegerTagType.STRING, tag.VType);
            Assert.Equal("span.kind", tag.Key);
            Assert.Equal("client", tag.VStr);

            // The last tag should be span.kind in this case
            tag = tags[tags.Length - 1];
            Assert.Equal(JaegerTagType.STRING, tag.VType);
            Assert.Equal("ot.status_code", tag.Key);
            Assert.Equal("Ok", tag.VStr);

            var logs = jaegerSpan.Logs.ToArray();
            var jaegerLog = logs[0];
            Assert.Equal(span.Events.First().Timestamp.ToEpochMicroseconds(), jaegerLog.Timestamp);
            Assert.Equal(2, jaegerLog.Fields.Count());
            var eventFields = jaegerLog.Fields.ToArray();
            var eventField = eventFields[0];
            Assert.Equal("key", eventField.Key);
            Assert.Equal("value", eventField.VStr);
            eventField = eventFields[1];
            Assert.Equal("message", eventField.Key);
            Assert.Equal("Event1", eventField.VStr);
            Assert.Equal(span.Events.First().Timestamp.ToEpochMicroseconds(), jaegerLog.Timestamp);

            jaegerLog = logs[1];
            Assert.Equal(2, jaegerLog.Fields.Count());
            eventFields = jaegerLog.Fields.ToArray();
            eventField = eventFields[0];
            Assert.Equal("key", eventField.Key);
            Assert.Equal("value", eventField.VStr);
            eventField = eventFields[1];
            Assert.Equal("message", eventField.Key);
            Assert.Equal("Event2", eventField.VStr);
        }

        [Fact]
        public void JaegerSpanConverterTest_GenerateSpan_RemoteEndpointOmittedByDefault()
        {
            // Arrange
            var span = CreateTestSpan();

            // Act
            var jaegerSpan = span.ToJaegerSpan();

            // Assert
<<<<<<< HEAD
            Assert.Null(jaegerSpan.JaegerTags.FirstOrDefault(t => t.Key == "peer.service"));
=======
            Assert.DoesNotContain(jaegerSpan.Tags, t => t.Key == "peer.service");
>>>>>>> cfd19842
        }

        [Fact]
        public void JaegerSpanConverterTest_GenerateSpan_RemoteEndpointResolution()
        {
            // Arrange
            var span = CreateTestSpan(
                additionalAttributes: new Dictionary<string, object>
                {
                    ["net.peer.name"] = "RemoteServiceName",
                });

            // Act
            var jaegerSpan = span.ToJaegerSpan();

            // Assert
<<<<<<< HEAD
            var tag = jaegerSpan.JaegerTags.FirstOrDefault(t => t.Key == "peer.service");
            Assert.NotNull(tag);
            Assert.Equal("RemoteServiceName", tag.VStr);
=======
            Assert.Contains(jaegerSpan.Tags, t => t.Key == "peer.service");
            Assert.Equal("RemoteServiceName", jaegerSpan.Tags.First(t => t.Key == "peer.service").VStr);
>>>>>>> cfd19842
        }

        [Fact]
        public void JaegerSpanConverterTest_GenerateSpan_RemoteEndpointResolutionPriority()
        {
            // Arrange
            var span = CreateTestSpan(
                additionalAttributes: new Dictionary<string, object>
                {
                    ["http.host"] = "DiscardedRemoteServiceName",
                    ["peer.service"] = "RemoteServiceName",
                    ["peer.hostname"] = "DiscardedRemoteServiceName",
                });

            // Act
            var jaegerSpan = span.ToJaegerSpan();

            // Assert
<<<<<<< HEAD
            var tags = jaegerSpan.JaegerTags.Where(t => t.Key == "peer.service");
            Assert.Single(tags);
            var tag = tags.First();
            Assert.NotNull(tag);
=======
            var tags = jaegerSpan.Tags.Where(t => t.Key == "peer.service");
            Assert.Single(tags);
            var tag = tags.First();
>>>>>>> cfd19842
            Assert.Equal("RemoteServiceName", tag.VStr);
        }

        [Fact]
        public void JaegerSpanConverterTest_ConvertSpanToJaegerSpan_LibraryResources()
        {
            var span = CreateTestSpan(resource: new Resource(new Dictionary<string, object>
            {
                [Resource.LibraryNameKey] = "libname",
                [Resource.LibraryVersionKey] = "libversion",
                [Resource.ServiceNameKey] = "MyService",
            }));

            var jaegerSpan = span.ToJaegerSpan();

            Assert.Contains(jaegerSpan.Tags, t => t.Key == Resource.LibraryNameKey && t.VStr == "libname");
            Assert.Contains(jaegerSpan.Tags, t => t.Key == Resource.LibraryVersionKey && t.VStr == "libversion");
            Assert.DoesNotContain(jaegerSpan.Tags, t => t.Key == Resource.ServiceNameKey && t.VStr == "MyService");
        }

        internal static SpanData CreateTestSpan(
            bool setAttributes = true,
            Dictionary<string, object> additionalAttributes = null,
            bool addEvents = true,
            bool addLinks = true,
            Resource resource = null)
        {
            var startTimestamp = DateTime.UtcNow;
            var endTimestamp = startTimestamp.AddSeconds(60);
            var eventTimestamp = DateTime.UtcNow;
            var traceId = ActivityTraceId.CreateFromString("e8ea7e9ac72de94e91fabc613f9686b2".AsSpan());

            var spanId = ActivitySpanId.CreateRandom();
            var parentSpanId = ActivitySpanId.CreateFromBytes(new byte[] { 12, 23, 34, 45, 56, 67, 78, 89 });

            var attributes = new Dictionary<string, object>
            {
                { "stringKey", "value"},
                { "longKey", 1L},
                { "longKey2", 1 },
                { "doubleKey", 1D},
                { "doubleKey2", 1F},
                { "boolKey", true},
            };
            if (additionalAttributes != null)
            {
                foreach (var attribute in additionalAttributes)
                {
                    attributes.Add(attribute.Key, attribute.Value);
                }
            }

            var events = new List<Event>
            {
                new Event(
                    "Event1",
                    eventTimestamp,
                    new Dictionary<string, object>
                    {
                        { "key", "value" },
                    }
                ),
                new Event(
                    "Event2",
                    eventTimestamp,
                    new Dictionary<string, object>
                    {
                        { "key", "value" },
                    }
                ),
            };

            var linkedSpanId = ActivitySpanId.CreateFromString("888915b6286b9c41".AsSpan());

            return new SpanData(
                "Name",
                new SpanContext(traceId, spanId, ActivityTraceFlags.Recorded),
                parentSpanId,
                SpanKind.Client,
                startTimestamp,
                setAttributes ? attributes : null,
                addEvents ? events : null,
                addLinks ? new[] { new Link(new SpanContext(
                        traceId,
                        linkedSpanId,
                        ActivityTraceFlags.Recorded)), } : null,
                resource,
                Status.Ok,
                endTimestamp);
        }
    }
}<|MERGE_RESOLUTION|>--- conflicted
+++ resolved
@@ -326,11 +326,7 @@
             var jaegerSpan = span.ToJaegerSpan();
 
             // Assert
-<<<<<<< HEAD
-            Assert.Null(jaegerSpan.JaegerTags.FirstOrDefault(t => t.Key == "peer.service"));
-=======
             Assert.DoesNotContain(jaegerSpan.Tags, t => t.Key == "peer.service");
->>>>>>> cfd19842
         }
 
         [Fact]
@@ -347,14 +343,8 @@
             var jaegerSpan = span.ToJaegerSpan();
 
             // Assert
-<<<<<<< HEAD
-            var tag = jaegerSpan.JaegerTags.FirstOrDefault(t => t.Key == "peer.service");
-            Assert.NotNull(tag);
-            Assert.Equal("RemoteServiceName", tag.VStr);
-=======
             Assert.Contains(jaegerSpan.Tags, t => t.Key == "peer.service");
             Assert.Equal("RemoteServiceName", jaegerSpan.Tags.First(t => t.Key == "peer.service").VStr);
->>>>>>> cfd19842
         }
 
         [Fact]
@@ -373,16 +363,9 @@
             var jaegerSpan = span.ToJaegerSpan();
 
             // Assert
-<<<<<<< HEAD
-            var tags = jaegerSpan.JaegerTags.Where(t => t.Key == "peer.service");
-            Assert.Single(tags);
-            var tag = tags.First();
-            Assert.NotNull(tag);
-=======
             var tags = jaegerSpan.Tags.Where(t => t.Key == "peer.service");
             Assert.Single(tags);
             var tag = tags.First();
->>>>>>> cfd19842
             Assert.Equal("RemoteServiceName", tag.VStr);
         }
 
