﻿// <copyright file="HttpHandlerDiagnosticListener.cs" company="OpenTelemetry Authors">
// Copyright 2018, OpenTelemetry Authors
//
// Licensed under the Apache License, Version 2.0 (the "License");
// you may not use this file except in compliance with the License.
// You may obtain a copy of the License at
//
//     http://www.apache.org/licenses/LICENSE-2.0
//
// Unless required by applicable law or agreed to in writing, software
// distributed under the License is distributed on an "AS IS" BASIS,
// WITHOUT WARRANTIES OR CONDITIONS OF ANY KIND, either express or implied.
// See the License for the specific language governing permissions and
// limitations under the License.
// </copyright>
using System;
using System.Diagnostics;
using System.Net;
using System.Net.Http;
using System.Reflection;
using System.Runtime.Versioning;
using System.Text.RegularExpressions;
using System.Threading.Tasks;
using OpenTelemetry.Context.Propagation;
using OpenTelemetry.Trace;

namespace OpenTelemetry.Collector.Dependencies.Implementation
{
    internal class HttpHandlerDiagnosticListener : ListenerHandler
    {
<<<<<<< HEAD
        private static readonly Regex CoreAppMajorVersionCheckRegex = new Regex("^\\.NETCoreApp,Version=v(\\d+)\\.", RegexOptions.Compiled);
=======
        private static readonly Regex CoreAppMajorVersionCheckRegex = new Regex("^\\.NETCoreApp,Version=v(\\d+)\\.", RegexOptions.Compiled | RegexOptions.IgnoreCase);
>>>>>>> a7206200

        private readonly PropertyFetcher startRequestFetcher = new PropertyFetcher("Request");
        private readonly PropertyFetcher stopResponseFetcher = new PropertyFetcher("Response");
        private readonly PropertyFetcher stopExceptionFetcher = new PropertyFetcher("Exception");
        private readonly PropertyFetcher stopRequestStatusFetcher = new PropertyFetcher("RequestTaskStatus");
        private readonly bool httpClientSupportsW3C = false;
        private readonly HttpClientCollectorOptions options;

        public HttpHandlerDiagnosticListener(Tracer tracer, HttpClientCollectorOptions options)
            : base("HttpHandlerDiagnosticListener", tracer)
        {
            var framework = Assembly
                .GetEntryAssembly()?
                .GetCustomAttribute<TargetFrameworkAttribute>()?
                .FrameworkName;

            // Depending on the .NET version/flavor this will look like
            // '.NETCoreApp,Version=v3.0', '.NETCoreApp,Version = v2.2' or '.NETFramework,Version = v4.7.1'

            if (framework != null)
            {
                var match = CoreAppMajorVersionCheckRegex.Match(framework);

                this.httpClientSupportsW3C = match.Success && int.Parse(match.Groups[1].Value) >= 3;
            }

            this.options = options;
        }

        public override void OnStartActivity(Activity activity, object payload)
        {
            const string EventNameSuffix = ".OnStartActivity";
            if (!(this.startRequestFetcher.Fetch(payload) is HttpRequestMessage request))
            {
                CollectorEventSource.Log.NullPayload(nameof(HttpHandlerDiagnosticListener) + EventNameSuffix);
                return;
            }

            if (request.Headers.Contains("traceparent"))
            {
                // this request is already instrumented, we should back off
                return;
            }

            this.Tracer.StartActiveSpanFromActivity(request.RequestUri.AbsolutePath, activity, SpanKind.Client, out var span);

            if (span.IsRecording)
            {
                span.PutComponentAttribute("http");
                span.PutHttpMethodAttribute(request.Method.ToString());
                span.PutHttpHostAttribute(request.RequestUri.Host, request.RequestUri.Port);
                span.PutHttpRawUrlAttribute(request.RequestUri.OriginalString);

                if (this.options.SetHttpFlavor)
                {
                    span.PutHttpFlavorAttribute(request.Version.ToString());
                }
            }

            if (!(this.httpClientSupportsW3C && this.options.TextFormat is TraceContextFormat))
            {
                this.options.TextFormat.Inject<HttpRequestMessage>(span.Context, request, (r, k, v) => r.Headers.Add(k, v));
            }
        }

        public override void OnStopActivity(Activity activity, object payload)
        {
            const string EventNameSuffix = ".OnStopActivity";
            var span = this.Tracer.CurrentSpan;

            if (span == null || !span.Context.IsValid)
            {
                CollectorEventSource.Log.NullOrBlankSpan(nameof(HttpHandlerDiagnosticListener) + EventNameSuffix);
                return;
            }

            if (span.IsRecording)
            {
                var requestTaskStatus = this.stopRequestStatusFetcher.Fetch(payload) as TaskStatus?;

                if (requestTaskStatus.HasValue)
                {
                    if (requestTaskStatus != TaskStatus.RanToCompletion)
                    {
                        if (requestTaskStatus == TaskStatus.Canceled)
                        {
                            span.Status = Status.Cancelled;
                        }
                        else if (requestTaskStatus != TaskStatus.Faulted)
                        {
                            // Faults are handled in OnException and should already have a span.Status of Unknown w/ Description.
                            span.Status = Status.Unknown;
                        }
                    }
                }

                if (this.stopResponseFetcher.Fetch(payload) is HttpResponseMessage response)
                {
                    // response could be null for DNS issues, timeouts, etc...
                    span.PutHttpStatusCode((int)response.StatusCode, response.ReasonPhrase);
                }
            }

            span.End();
        }

        public override void OnException(Activity activity, object payload)
        {
            const string EventNameSuffix = ".OnException";
            var span = this.Tracer.CurrentSpan;

            if (span == null || !span.Context.IsValid)
            {
                CollectorEventSource.Log.NullOrBlankSpan(nameof(HttpHandlerDiagnosticListener) + EventNameSuffix);
                return;
            }

            if (span.IsRecording)
            {
                if (!(this.stopExceptionFetcher.Fetch(payload) is Exception exc))
                {
                    CollectorEventSource.Log.NullPayload(nameof(HttpHandlerDiagnosticListener) + EventNameSuffix);
                    return;
                }

                if (exc is HttpRequestException)
                {
                    // TODO: on netstandard this will be System.Net.Http.WinHttpException: The server name or address could not be resolved
                    if (exc.InnerException is WebException exception &&
                        exception.Status == WebExceptionStatus.NameResolutionFailure)
                    {
                        span.Status = Status.InvalidArgument;
                    }
                    else if (exc.InnerException != null)
                    {
                        span.Status = Status.Unknown.WithDescription(exc.Message);
                    }
                }
            }
        }
    }
}<|MERGE_RESOLUTION|>--- conflicted
+++ resolved
@@ -28,11 +28,7 @@
 {
     internal class HttpHandlerDiagnosticListener : ListenerHandler
     {
-<<<<<<< HEAD
-        private static readonly Regex CoreAppMajorVersionCheckRegex = new Regex("^\\.NETCoreApp,Version=v(\\d+)\\.", RegexOptions.Compiled);
-=======
         private static readonly Regex CoreAppMajorVersionCheckRegex = new Regex("^\\.NETCoreApp,Version=v(\\d+)\\.", RegexOptions.Compiled | RegexOptions.IgnoreCase);
->>>>>>> a7206200
 
         private readonly PropertyFetcher startRequestFetcher = new PropertyFetcher("Request");
         private readonly PropertyFetcher stopResponseFetcher = new PropertyFetcher("Response");
