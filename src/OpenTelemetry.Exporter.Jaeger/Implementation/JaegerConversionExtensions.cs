﻿// <copyright file="JaegerConversionExtensions.cs" company="OpenTelemetry Authors">
// Copyright 2018, OpenTelemetry Authors
//
// Licensed under the Apache License, Version 2.0 (the "License");
// you may not use this file except in compliance with the License.
// You may obtain a copy of the License at
//
//     http://www.apache.org/licenses/LICENSE-2.0
//
// Unless required by applicable law or agreed to in writing, software
// distributed under the License is distributed on an "AS IS" BASIS,
// WITHOUT WARRANTIES OR CONDITIONS OF ANY KIND, either express or implied.
// See the License for the specific language governing permissions and
// limitations under the License.
// </copyright>
using System;
using System.Collections.Generic;
using System.Diagnostics;
using System.Linq;
using OpenTelemetry.Resources;
using OpenTelemetry.Trace;
using OpenTelemetry.Trace.Export;

namespace OpenTelemetry.Exporter.Jaeger.Implementation
{
    public static class JaegerConversionExtensions
    {
        private const string StatusCode = "ot.status_code";
        private const string StatusDescription = "ot.status_description";

        private const int DaysPerYear = 365;

        // Number of days in 4 years
        private const int DaysPer4Years = (DaysPerYear * 4) + 1;       // 1461

        // Number of days in 100 years
        private const int DaysPer100Years = (DaysPer4Years * 25) - 1;  // 36524

        // Number of days in 400 years
        private const int DaysPer400Years = (DaysPer100Years * 4) + 1; // 146097

        // Number of days from 1/1/0001 to 12/31/1969
        private const int DaysTo1970 = (DaysPer400Years * 4) + (DaysPer100Years * 3) + (DaysPer4Years * 17) + DaysPerYear; // 719,162

        private const long UnixEpochTicks = DaysTo1970 * TimeSpan.TicksPerDay;
        private const long TicksPerMicrosecond = TimeSpan.TicksPerMillisecond / 1000;
        private const long UnixEpochMicroseconds = UnixEpochTicks / TicksPerMicrosecond; // 62,135,596,800,000,000

        public static JaegerSpan ToJaegerSpan(this SpanData span)
        {
            var jaegerTags = span.Attributes?.Select(a => a.ToJaegerTag()).ToList() ?? new List<JaegerTag>();

            // The Span.Kind must translate into a tag.
            // See https://opentracing.io/specification/conventions/
            if (span.Kind.HasValue)
            {
                string spanKind = null;

                if (span.Kind.Value == SpanKind.Server)
                {
                    spanKind = "server";
                }
                else if (span.Kind.Value == SpanKind.Client)
                {
                    spanKind = "client";
                }
                else if (span.Kind.Value == SpanKind.Consumer)
                {
                    spanKind = "consumer";
                }
                else if (span.Kind.Value == SpanKind.Producer)
                {
                    spanKind = "producer";
                }

                if (spanKind != null)
                {
                    jaegerTags.Add(new JaegerTag
                    {
                        Key = "span.kind",
                        VType = JaegerTagType.STRING,
                        VStr = spanKind,
                    });
                }
            }

<<<<<<< HEAD
            foreach (var label in span.LibraryResource?.Attributes ?? Array.Empty<KeyValuePair<string, object>>())
            {
                switch (label.Key)
                {
                    case Resource.LibraryNameKey:
                        jaegerTags.Add(label.ToJaegerTag());
                        break;
                    case Resource.LibraryVersionKey:
                        jaegerTags.Add(label.ToJaegerTag());
                        break;
=======
            var status = span.Status;

            if (status.IsValid)
            {
                jaegerTags.Add(new JaegerTag
                {
                    Key = StatusCode,
                    VType = JaegerTagType.STRING,
                    VStr = status.CanonicalCode.ToString(),
                });

                if (status.Description != null)
                {
                    jaegerTags.Add(new JaegerTag
                    {
                        Key = StatusDescription,
                        VType = JaegerTagType.STRING,
                        VStr = status.Description,
                    });
>>>>>>> b638eee0
                }
            }

            IEnumerable<JaegerLog> jaegerLogs = null;

            if (span.Events != null)
            {
                jaegerLogs = span.Events.Select(e => e.ToJaegerLog()).AsEnumerable();
            }

            IEnumerable<JaegerSpanRef> refs = null;

            if (span.Links != null)
            {
                refs = span.Links.Select(l => l.ToJaegerSpanRef()).Where(l => l != null).AsEnumerable();
            }

            var traceId = Int128.Empty;
            var spanId = Int128.Empty;
            var parentSpanId = Int128.Empty;

            if (span.Context.IsValid)
            {
                traceId = new Int128(span.Context.TraceId);
                spanId = new Int128(span.Context.SpanId);
                parentSpanId = new Int128(span.ParentSpanId);
            }

            return new JaegerSpan
            {
                TraceIdHigh = traceId.High,
                TraceIdLow = traceId.Low,
                SpanId = spanId.Low,
                ParentSpanId = parentSpanId.Low,
                OperationName = span.Name,
                References = refs,
                Flags = (span.Context.TraceOptions & ActivityTraceFlags.Recorded) > 0 ? 0x1 : 0,
                StartTime = ToEpochMicroseconds(span.StartTimestamp),
                Duration = ToEpochMicroseconds(span.EndTimestamp) - ToEpochMicroseconds(span.StartTimestamp),
                JaegerTags = jaegerTags,
                Logs = jaegerLogs,
            };
        }

        public static JaegerTag ToJaegerTag(this KeyValuePair<string, object> attribute)
        {
            switch (attribute.Value)
            {
                case string s:
                    return new JaegerTag { Key = attribute.Key, VType = JaegerTagType.STRING, VStr = s };
                case int i:
                    return new JaegerTag { Key = attribute.Key, VType = JaegerTagType.LONG, VLong = Convert.ToInt64(i) };
                case long l:
                    return new JaegerTag { Key = attribute.Key, VType = JaegerTagType.LONG, VLong = l };
                case float f:
                    return new JaegerTag { Key = attribute.Key, VType = JaegerTagType.DOUBLE, VDouble = Convert.ToDouble(f) };
                case double d:
                    return new JaegerTag { Key = attribute.Key, VType = JaegerTagType.DOUBLE, VDouble = d };
                case bool b:
                    return new JaegerTag { Key = attribute.Key, VType = JaegerTagType.BOOL, VBool = b };
            }

            return new JaegerTag { Key = attribute.Key, VType = JaegerTagType.STRING, VStr = attribute.Value.ToString() };
        }

        public static JaegerLog ToJaegerLog(this Event timedEvent)
        {
            var tags = timedEvent.Attributes.Select(a => a.ToJaegerTag()).ToList();

            // Matches what OpenTracing and OpenTelemetry defines as the event name.
            // https://github.com/opentracing/specification/blob/master/semantic_conventions.md#log-fields-table
            // https://github.com/open-telemetry/opentelemetry-specification/pull/397/files
            tags.Add(new JaegerTag { Key = "message", VType = JaegerTagType.STRING, VStr = timedEvent.Name });

            return new JaegerLog
            {
                Timestamp = timedEvent.Timestamp.ToEpochMicroseconds(),
                Fields = tags,
            };
        }

        public static JaegerSpanRef ToJaegerSpanRef(this Link link)
        {
            var traceId = Int128.Empty;
            var spanId = Int128.Empty;

            if (link != default)
            {
                traceId = new Int128(link.Context.TraceId);
                spanId = new Int128(link.Context.SpanId);
            }

            return new JaegerSpanRef
            {
                TraceIdHigh = traceId.High,
                TraceIdLow = traceId.Low,
                SpanId = spanId.Low,
                RefType = JaegerSpanRefType.CHILD_OF,
            };
        }

        public static long ToEpochMicroseconds(this DateTimeOffset timestamp)
        {
            // Truncate sub-microsecond precision before offsetting by the Unix Epoch to avoid
            // the last digit being off by one for dates that result in negative Unix times
            long microseconds = timestamp.UtcDateTime.Ticks / TicksPerMicrosecond;
            return microseconds - UnixEpochMicroseconds;
        }
    }
}<|MERGE_RESOLUTION|>--- conflicted
+++ resolved
@@ -84,7 +84,28 @@
                 }
             }
 
-<<<<<<< HEAD
+            var status = span.Status;
+
+            if (status.IsValid)
+            {
+                jaegerTags.Add(new JaegerTag
+                {
+                    Key = StatusCode,
+                    VType = JaegerTagType.STRING,
+                    VStr = status.CanonicalCode.ToString(),
+                });
+
+                if (status.Description != null)
+                {
+                    jaegerTags.Add(new JaegerTag
+                    {
+                        Key = StatusDescription,
+                        VType = JaegerTagType.STRING,
+                        VStr = status.Description,
+                    });
+                }
+            }
+
             foreach (var label in span.LibraryResource?.Attributes ?? Array.Empty<KeyValuePair<string, object>>())
             {
                 switch (label.Key)
@@ -95,27 +116,6 @@
                     case Resource.LibraryVersionKey:
                         jaegerTags.Add(label.ToJaegerTag());
                         break;
-=======
-            var status = span.Status;
-
-            if (status.IsValid)
-            {
-                jaegerTags.Add(new JaegerTag
-                {
-                    Key = StatusCode,
-                    VType = JaegerTagType.STRING,
-                    VStr = status.CanonicalCode.ToString(),
-                });
-
-                if (status.Description != null)
-                {
-                    jaegerTags.Add(new JaegerTag
-                    {
-                        Key = StatusDescription,
-                        VType = JaegerTagType.STRING,
-                        VStr = status.Description,
-                    });
->>>>>>> b638eee0
                 }
             }
 
