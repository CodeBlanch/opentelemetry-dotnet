﻿// <copyright file="JaegerConversionExtensions.cs" company="OpenTelemetry Authors">
// Copyright 2018, OpenTelemetry Authors
//
// Licensed under the Apache License, Version 2.0 (the "License");
// you may not use this file except in compliance with the License.
// You may obtain a copy of the License at
//
//     http://www.apache.org/licenses/LICENSE-2.0
//
// Unless required by applicable law or agreed to in writing, software
// distributed under the License is distributed on an "AS IS" BASIS,
// WITHOUT WARRANTIES OR CONDITIONS OF ANY KIND, either express or implied.
// See the License for the specific language governing permissions and
// limitations under the License.
// </copyright>
using System;
using System.Collections.Generic;
using System.Diagnostics;
using System.Linq;
using OpenTelemetry.Resources;
using OpenTelemetry.Trace;
using OpenTelemetry.Trace.Export;

namespace OpenTelemetry.Exporter.Jaeger.Implementation
{
    public static class JaegerConversionExtensions
    {
        private const int DaysPerYear = 365;

        // Number of days in 4 years
        private const int DaysPer4Years = (DaysPerYear * 4) + 1;       // 1461

        // Number of days in 100 years
        private const int DaysPer100Years = (DaysPer4Years * 25) - 1;  // 36524

        // Number of days in 400 years
        private const int DaysPer400Years = (DaysPer100Years * 4) + 1; // 146097

        // Number of days from 1/1/0001 to 12/31/1969
        private const int DaysTo1970 = (DaysPer400Years * 4) + (DaysPer100Years * 3) + (DaysPer4Years * 17) + DaysPerYear; // 719,162

        private const long UnixEpochTicks = DaysTo1970 * TimeSpan.TicksPerDay;
        private const long TicksPerMicrosecond = TimeSpan.TicksPerMillisecond / 1000;
        private const long UnixEpochMicroseconds = UnixEpochTicks / TicksPerMicrosecond; // 62,135,596,800,000,000

        private static readonly Dictionary<string, int> PeerServiceKeyResolutionDictionary = new Dictionary<string, int>(StringComparer.OrdinalIgnoreCase)
        {
            ["peer.service"] = 0, // peer.service primary.
            ["net.peer.name"] = 1, // peer.service first alternative.
            ["peer.hostname"] = 2, // peer.service second alternative.
            ["peer.address"] = 2, // peer.service second alternative.
            ["http.host"] = 3, // peer.service for Http.
            ["db.instance"] = 4, // peer.service for Redis.
        };

        public static JaegerSpan ToJaegerSpan(this SpanData span)
        {
<<<<<<< HEAD
            var jaegerTags = new List<JaegerTag>();

            Tuple<string, int> peerService = null;
            foreach (var label in span.Attributes)
            {
                var tag = label.ToJaegerTag();

                if (tag.VStr != null
                    && PeerServiceKeyResolutionDictionary.TryGetValue(label.Key, out int priority)
                    && (peerService == null || peerService.Item2 > priority))
                {
                    peerService = new Tuple<string, int>(tag.VStr, priority);
                }

                jaegerTags.Add(tag);
            }

            // Send peer.service for remote calls. If priority = 0 that means peer.service was already included.
            if ((span.Kind == SpanKind.Client || span.Kind == SpanKind.Producer)
                && peerService != null
                && peerService.Item2 > 0)
            {
                jaegerTags.Add(new JaegerTag
                {
                    Key = "peer.service",
                    VType = JaegerTagType.STRING,
                    VStr = peerService.Item1,
                });
            }
=======
            var jaegerTags = span.Attributes?.Select(a => a.ToJaegerTag()).ToList() ?? new List<JaegerTag>();
>>>>>>> 66c778fc

            // The Span.Kind must translate into a tag.
            // See https://opentracing.io/specification/conventions/
            if (span.Kind.HasValue)
            {
                string spanKind = null;

                if (span.Kind.Value == SpanKind.Server)
                {
                    spanKind = "server";
                }
                else if (span.Kind.Value == SpanKind.Client)
                {
                    spanKind = "client";
                }
                else if (span.Kind.Value == SpanKind.Consumer)
                {
                    spanKind = "consumer";
                }
                else if (span.Kind.Value == SpanKind.Producer)
                {
                    spanKind = "producer";
                }

                if (spanKind != null)
                {
                    jaegerTags.Add(new JaegerTag
                    {
                        Key = "span.kind",
                        VType = JaegerTagType.STRING,
                        VStr = spanKind,
                    });
                }
            }

            foreach (var label in span.LibraryResource?.Attributes ?? Array.Empty<KeyValuePair<string, object>>())
            {
                switch (label.Key)
                {
                    case Resource.LibraryNameKey:
                        jaegerTags.Add(label.ToJaegerTag());
                        break;
                    case Resource.LibraryVersionKey:
                        jaegerTags.Add(label.ToJaegerTag());
                        break;
                }
            }

            IEnumerable<JaegerLog> jaegerLogs = null;

            if (span.Events != null)
            {
                jaegerLogs = span.Events.Select(e => e.ToJaegerLog()).AsEnumerable();
            }

            IEnumerable<JaegerSpanRef> refs = null;

            if (span.Links != null)
            {
                refs = span.Links.Select(l => l.ToJaegerSpanRef()).Where(l => l != null).AsEnumerable();
            }

            var traceId = Int128.Empty;
            var spanId = Int128.Empty;
            var parentSpanId = Int128.Empty;

            if (span.Context.IsValid)
            {
                traceId = new Int128(span.Context.TraceId);
                spanId = new Int128(span.Context.SpanId);
                parentSpanId = new Int128(span.ParentSpanId);
            }

            return new JaegerSpan
            {
                TraceIdHigh = traceId.High,
                TraceIdLow = traceId.Low,
                SpanId = spanId.Low,
                ParentSpanId = parentSpanId.Low,
                OperationName = span.Name,
                References = refs,
                Flags = (span.Context.TraceOptions & ActivityTraceFlags.Recorded) > 0 ? 0x1 : 0,
                StartTime = ToEpochMicroseconds(span.StartTimestamp),
                Duration = ToEpochMicroseconds(span.EndTimestamp) - ToEpochMicroseconds(span.StartTimestamp),
                JaegerTags = jaegerTags,
                Logs = jaegerLogs,
            };
        }

        public static JaegerTag ToJaegerTag(this KeyValuePair<string, object> attribute)
        {
            switch (attribute.Value)
            {
                case string s:
                    return new JaegerTag { Key = attribute.Key, VType = JaegerTagType.STRING, VStr = s };
                case int i:
                    return new JaegerTag { Key = attribute.Key, VType = JaegerTagType.LONG, VLong = Convert.ToInt64(i) };
                case long l:
                    return new JaegerTag { Key = attribute.Key, VType = JaegerTagType.LONG, VLong = l };
                case float f:
                    return new JaegerTag { Key = attribute.Key, VType = JaegerTagType.DOUBLE, VDouble = Convert.ToDouble(f) };
                case double d:
                    return new JaegerTag { Key = attribute.Key, VType = JaegerTagType.DOUBLE, VDouble = d };
                case bool b:
                    return new JaegerTag { Key = attribute.Key, VType = JaegerTagType.BOOL, VBool = b };
            }

            return new JaegerTag { Key = attribute.Key, VType = JaegerTagType.STRING, VStr = attribute.Value.ToString() };
        }

        public static JaegerLog ToJaegerLog(this Event timedEvent)
        {
            var tags = timedEvent.Attributes.Select(a => a.ToJaegerTag()).ToList();

            // Matches what OpenTracing and OpenTelemetry defines as the event name.
            // https://github.com/opentracing/specification/blob/master/semantic_conventions.md#log-fields-table
            // https://github.com/open-telemetry/opentelemetry-specification/pull/397/files
            tags.Add(new JaegerTag { Key = "message", VType = JaegerTagType.STRING, VStr = timedEvent.Name });

            return new JaegerLog
            {
                Timestamp = timedEvent.Timestamp.ToEpochMicroseconds(),
                Fields = tags,
            };
        }

        public static JaegerSpanRef ToJaegerSpanRef(this Link link)
        {
            var traceId = Int128.Empty;
            var spanId = Int128.Empty;

            if (link != default)
            {
                traceId = new Int128(link.Context.TraceId);
                spanId = new Int128(link.Context.SpanId);
            }

            return new JaegerSpanRef
            {
                TraceIdHigh = traceId.High,
                TraceIdLow = traceId.Low,
                SpanId = spanId.Low,
                RefType = JaegerSpanRefType.CHILD_OF,
            };
        }

        public static long ToEpochMicroseconds(this DateTimeOffset timestamp)
        {
            // Truncate sub-microsecond precision before offsetting by the Unix Epoch to avoid
            // the last digit being off by one for dates that result in negative Unix times
            long microseconds = timestamp.UtcDateTime.Ticks / TicksPerMicrosecond;
            return microseconds - UnixEpochMicroseconds;
        }
    }
}<|MERGE_RESOLUTION|>--- conflicted
+++ resolved
@@ -55,7 +55,6 @@
 
         public static JaegerSpan ToJaegerSpan(this SpanData span)
         {
-<<<<<<< HEAD
             var jaegerTags = new List<JaegerTag>();
 
             Tuple<string, int> peerService = null;
@@ -85,9 +84,6 @@
                     VStr = peerService.Item1,
                 });
             }
-=======
-            var jaegerTags = span.Attributes?.Select(a => a.ToJaegerTag()).ToList() ?? new List<JaegerTag>();
->>>>>>> 66c778fc
 
             // The Span.Kind must translate into a tag.
             // See https://opentracing.io/specification/conventions/
