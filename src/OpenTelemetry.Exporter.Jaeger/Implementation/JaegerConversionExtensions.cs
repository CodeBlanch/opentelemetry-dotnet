--- conflicted
+++ resolved
@@ -67,11 +67,7 @@
 
                 if (tag.VStr != null
                     && PeerServiceKeyResolutionDictionary.TryGetValue(label.Key, out int priority)
-<<<<<<< HEAD
-                    && (peerService == null || peerService.Item2 > priority))
-=======
                     && (peerService == null || priority < peerService.Item2))
->>>>>>> 3d56680f
                 {
                     peerService = new Tuple<string, int>(tag.VStr, priority);
                 }
