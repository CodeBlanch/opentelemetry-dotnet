--- conflicted
+++ resolved
@@ -15,54 +15,12 @@
 // </copyright>
 using System;
 using System.Collections.Generic;
-<<<<<<< HEAD
-#if NETSTANDARD2_0
 using System.Text.Json.Serialization;
-#else
-using Newtonsoft.Json;
-using Newtonsoft.Json.Converters;
-#endif
-=======
-using System.Text.Json.Serialization;
->>>>>>> a7206200
 
 namespace OpenTelemetry.Exporter.Zipkin.Implementation
 {
     internal class ZipkinSpan
     {
-<<<<<<< HEAD
-#if NETSTANDARD2_0
-        public string TraceId { get; set; }
-
-        public string ParentId { get; set; }
-
-        public string Id { get; set; }
-
-        [JsonConverter(typeof(JsonStringEnumConverter))]
-        public ZipkinSpanKind Kind { get; set; }
-
-        public string Name { get; set; }
-
-        public long Timestamp { get; set; }
-
-        public long Duration { get; set; }
-
-        public ZipkinEndpoint LocalEndpoint { get; set; }
-
-        public ZipkinEndpoint RemoteEndpoint { get; set; }
-
-        public IList<ZipkinAnnotation> Annotations { get; set; }
-
-        public Dictionary<string, string> Tags { get; set; }
-
-        public bool Debug { get; set; }
-
-        public bool Shared { get; set; }
-
-#else
-        [JsonProperty("traceId")]
-=======
->>>>>>> a7206200
         public string TraceId { get; set; }
 
         public string ParentId { get; set; }
