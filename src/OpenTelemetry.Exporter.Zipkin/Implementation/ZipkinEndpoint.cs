﻿// <copyright file="ZipkinEndpoint.cs" company="OpenTelemetry Authors">
// Copyright 2018, OpenTelemetry Authors
//
// Licensed under the Apache License, Version 2.0 (the "License");
// you may not use this file except in compliance with the License.
// You may obtain a copy of the License at
//
//     http://www.apache.org/licenses/LICENSE-2.0
//
// Unless required by applicable law or agreed to in writing, software
// distributed under the License is distributed on an "AS IS" BASIS,
// WITHOUT WARRANTIES OR CONDITIONS OF ANY KIND, either express or implied.
// See the License for the specific language governing permissions and
// limitations under the License.
// </copyright>
<<<<<<< HEAD
#if !NETSTANDARD2_0
using Newtonsoft.Json;
#endif

=======
>>>>>>> a7206200
namespace OpenTelemetry.Exporter.Zipkin.Implementation
{
    internal class ZipkinEndpoint
    {
<<<<<<< HEAD
#if NETSTANDARD2_0
        public string ServiceName { get; set; }

        public string Ipv4 { get; set; }

        public string Ipv6 { get; set; }

        public int Port { get; set; }
#else
        [JsonProperty("serviceName")]
=======
>>>>>>> a7206200
        public string ServiceName { get; set; }

        public string Ipv4 { get; set; }

        public string Ipv6 { get; set; }

        public int Port { get; set; }
#endif
    }
}<|MERGE_RESOLUTION|>--- conflicted
+++ resolved
@@ -13,30 +13,10 @@
 // See the License for the specific language governing permissions and
 // limitations under the License.
 // </copyright>
-<<<<<<< HEAD
-#if !NETSTANDARD2_0
-using Newtonsoft.Json;
-#endif
-
-=======
->>>>>>> a7206200
 namespace OpenTelemetry.Exporter.Zipkin.Implementation
 {
     internal class ZipkinEndpoint
     {
-<<<<<<< HEAD
-#if NETSTANDARD2_0
-        public string ServiceName { get; set; }
-
-        public string Ipv4 { get; set; }
-
-        public string Ipv6 { get; set; }
-
-        public int Port { get; set; }
-#else
-        [JsonProperty("serviceName")]
-=======
->>>>>>> a7206200
         public string ServiceName { get; set; }
 
         public string Ipv4 { get; set; }
