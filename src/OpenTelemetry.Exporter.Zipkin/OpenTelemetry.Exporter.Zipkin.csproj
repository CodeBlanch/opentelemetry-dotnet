﻿<Project Sdk="Microsoft.NET.Sdk">
  <PropertyGroup>
    <TargetFramework>netstandard2.0</TargetFramework>
    <Description>Zipkin exporter for OpenTelemetry</Description>
    <PackageTags>$(PackageTags);Zipkin;distributed-tracing</PackageTags>
  </PropertyGroup>

  <ItemGroup>
    <ProjectReference Include="..\OpenTelemetry\OpenTelemetry.csproj" />
<<<<<<< HEAD
    <PackageReference Include="Newtonsoft.Json" Version="12.0.2" Condition="'$(TargetFramework)' == 'net46'" />
    <PackageReference Include="System.Text.Json" Version="4.7.0" Condition="'$(TargetFramework)' == 'netstandard2.0'" />
  </ItemGroup>

  <ItemGroup Condition="'$(TargetFramework)' == 'net46'">
    <Reference Include="System.Net.Http" />
=======
    <PackageReference Include="System.Text.Json" Version="4.7.0" />
>>>>>>> a7206200
  </ItemGroup>

</Project><|MERGE_RESOLUTION|>--- conflicted
+++ resolved
@@ -7,16 +7,7 @@
 
   <ItemGroup>
     <ProjectReference Include="..\OpenTelemetry\OpenTelemetry.csproj" />
-<<<<<<< HEAD
-    <PackageReference Include="Newtonsoft.Json" Version="12.0.2" Condition="'$(TargetFramework)' == 'net46'" />
-    <PackageReference Include="System.Text.Json" Version="4.7.0" Condition="'$(TargetFramework)' == 'netstandard2.0'" />
-  </ItemGroup>
-
-  <ItemGroup Condition="'$(TargetFramework)' == 'net46'">
-    <Reference Include="System.Net.Http" />
-=======
     <PackageReference Include="System.Text.Json" Version="4.7.0" />
->>>>>>> a7206200
   </ItemGroup>
 
 </Project>