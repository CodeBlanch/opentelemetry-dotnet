--- conflicted
+++ resolved
@@ -412,20 +412,6 @@
         }
     }
 
-    private static void AcquireLock(ref int isCriticalSectionOccupied)
-    {
-        var sw = default(SpinWait);
-        while (Interlocked.Exchange(ref isCriticalSectionOccupied, 1) != 0)
-        {
-            sw.SpinOnce();
-        }
-    }
-
-    private static void ReleaseLock(ref int isCriticalSectionOccupied)
-    {
-        Interlocked.Exchange(ref isCriticalSectionOccupied, 0);
-    }
-
     [MethodImpl(MethodImplOptions.AggressiveInlining)]
     private void Update(long number, out int explicitBucketHistogramBucketIndex)
     {
@@ -433,76 +419,19 @@
         {
             case AggregationType.LongSumIncomingDelta:
                 {
-<<<<<<< HEAD
                     Interlocked.Add(ref this.runningValue.AsLong, number);
-=======
-                    this.mpComponents!.AcquireLock();
-
-                    unchecked
-                    {
-                        this.runningValue.AsLong += number;
-                    }
-
-                    if (isSampled)
-                    {
-                        Debug.Assert(this.mpComponents.ExemplarReservoir != null, "ExemplarReservoir was null");
-
-                        // TODO: Need to ensure that the lock is always released.
-                        // A custom implementation of `ExemplarReservoir.Offer` might throw an exception.
-                        this.mpComponents.ExemplarReservoir!.Offer(number, tags);
-                    }
-
-                    this.mpComponents.ReleaseLock();
-
->>>>>>> 4ae0aaf0
                     break;
                 }
 
             case AggregationType.LongSumIncomingCumulative:
                 {
-<<<<<<< HEAD
                     Interlocked.Exchange(ref this.runningValue.AsLong, number);
-=======
-                    this.mpComponents!.AcquireLock();
-
-                    this.runningValue.AsLong = number;
-
-                    if (isSampled)
-                    {
-                        Debug.Assert(this.mpComponents.ExemplarReservoir != null, "ExemplarReservoir was null");
-
-                        // TODO: Need to ensure that the lock is always released.
-                        // A custom implementation of `ExemplarReservoir.Offer` might throw an exception.
-                        this.mpComponents.ExemplarReservoir!.Offer(number, tags);
-                    }
-
-                    this.mpComponents.ReleaseLock();
-
->>>>>>> 4ae0aaf0
                     break;
                 }
 
             case AggregationType.LongGauge:
                 {
-<<<<<<< HEAD
                     Interlocked.Exchange(ref this.runningValue.AsLong, number);
-=======
-                    this.mpComponents!.AcquireLock();
-
-                    this.runningValue.AsLong = number;
-
-                    if (isSampled)
-                    {
-                        Debug.Assert(this.mpComponents.ExemplarReservoir != null, "ExemplarReservoir was null");
-
-                        // TODO: Need to ensure that the lock is always released.
-                        // A custom implementation of `ExemplarReservoir.Offer` might throw an exception.
-                        this.mpComponents.ExemplarReservoir!.Offer(number, tags);
-                    }
-
-                    this.mpComponents.ReleaseLock();
-
->>>>>>> 4ae0aaf0
                     break;
                 }
 
@@ -631,9 +560,9 @@
     {
         Debug.Assert(this.mpComponents?.HistogramBuckets != null, "HistogramBuckets was null");
 
-        var histogramBuckets = this.mpComponents!.HistogramBuckets;
-
-        AcquireLock(ref histogramBuckets!.IsCriticalSectionOccupied);
+        var histogramBuckets = this.mpComponents!.HistogramBuckets!;
+
+        this.mpComponents.AcquireLock();
 
         unchecked
         {
@@ -641,24 +570,16 @@
             histogramBuckets.RunningSum += number;
         }
 
-        ReleaseLock(ref histogramBuckets.IsCriticalSectionOccupied);
+        this.mpComponents.ReleaseLock();
     }
 
     private void UpdateHistogramWithMinMax(double number)
     {
         Debug.Assert(this.mpComponents?.HistogramBuckets != null, "HistogramBuckets was null");
 
-<<<<<<< HEAD
-        var histogramBuckets = this.mpComponents!.HistogramBuckets;
-=======
-        switch (this.aggType)
-        {
-            case AggregationType.DoubleSumIncomingDelta:
-                {
-                    this.mpComponents!.AcquireLock();
->>>>>>> 4ae0aaf0
-
-        AcquireLock(ref histogramBuckets!.IsCriticalSectionOccupied);
+        var histogramBuckets = this.mpComponents!.HistogramBuckets!;
+
+        this.mpComponents.AcquireLock();
 
         unchecked
         {
@@ -668,28 +589,18 @@
             histogramBuckets.RunningMax = Math.Max(histogramBuckets.RunningMax, number);
         }
 
-        ReleaseLock(ref histogramBuckets.IsCriticalSectionOccupied);
-    }
-
-<<<<<<< HEAD
+        this.mpComponents.ReleaseLock();
+    }
+
     private int UpdateHistogramWithBuckets(double number)
     {
         Debug.Assert(this.mpComponents?.HistogramBuckets != null, "HistogramBuckets was null");
-=======
-                    this.mpComponents.ReleaseLock();
->>>>>>> 4ae0aaf0
 
         var histogramBuckets = this.mpComponents!.HistogramBuckets;
 
-<<<<<<< HEAD
         int i = histogramBuckets!.FindBucketIndex(number);
-=======
-            case AggregationType.DoubleSumIncomingCumulative:
-                {
-                    this.mpComponents!.AcquireLock();
->>>>>>> 4ae0aaf0
-
-        AcquireLock(ref histogramBuckets.IsCriticalSectionOccupied);
+
+        this.mpComponents.AcquireLock();
 
         unchecked
         {
@@ -698,30 +609,20 @@
             histogramBuckets.BucketCounts[i].RunningValue++;
         }
 
-        ReleaseLock(ref histogramBuckets.IsCriticalSectionOccupied);
-
-<<<<<<< HEAD
+        this.mpComponents.ReleaseLock();
+
         return i;
     }
-=======
-                    this.mpComponents.ReleaseLock();
->>>>>>> 4ae0aaf0
 
     private int UpdateHistogramWithBucketsAndMinMax(double number)
     {
         Debug.Assert(this.mpComponents?.HistogramBuckets != null, "histogramBuckets was null");
 
-<<<<<<< HEAD
         var histogramBuckets = this.mpComponents!.HistogramBuckets;
-=======
-            case AggregationType.DoubleGauge:
-                {
-                    this.mpComponents!.AcquireLock();
->>>>>>> 4ae0aaf0
 
         int i = histogramBuckets!.FindBucketIndex(number);
 
-        AcquireLock(ref histogramBuckets.IsCriticalSectionOccupied);
+        this.mpComponents.AcquireLock();
 
         unchecked
         {
@@ -729,15 +630,11 @@
             histogramBuckets.RunningSum += number;
             histogramBuckets.BucketCounts[i].RunningValue++;
 
-<<<<<<< HEAD
             histogramBuckets.RunningMin = Math.Min(histogramBuckets.RunningMin, number);
             histogramBuckets.RunningMax = Math.Max(histogramBuckets.RunningMax, number);
         }
-=======
-                    this.mpComponents.ReleaseLock();
->>>>>>> 4ae0aaf0
-
-        ReleaseLock(ref histogramBuckets.IsCriticalSectionOccupied);
+
+        this.mpComponents.ReleaseLock();
 
         return i;
     }
@@ -751,9 +648,9 @@
 
         Debug.Assert(this.mpComponents?.Base2ExponentialBucketHistogram != null, "Base2ExponentialBucketHistogram was null");
 
-        var histogram = this.mpComponents!.Base2ExponentialBucketHistogram;
-
-        AcquireLock(ref histogram!.IsCriticalSectionOccupied);
+        var histogram = this.mpComponents!.Base2ExponentialBucketHistogram!;
+
+        this.mpComponents.AcquireLock();
 
         unchecked
         {
@@ -762,7 +659,7 @@
             histogram.Record(number);
         }
 
-        ReleaseLock(ref histogram.IsCriticalSectionOccupied);
+        this.mpComponents.ReleaseLock();
     }
 
     private void UpdateBase2ExponentialHistogramWithMinMax(double number)
@@ -774,9 +671,9 @@
 
         Debug.Assert(this.mpComponents?.Base2ExponentialBucketHistogram != null, "Base2ExponentialBucketHistogram was null");
 
-        var histogram = this.mpComponents!.Base2ExponentialBucketHistogram;
-
-        AcquireLock(ref histogram!.IsCriticalSectionOccupied);
+        var histogram = this.mpComponents!.Base2ExponentialBucketHistogram!;
+
+        this.mpComponents.AcquireLock();
 
         unchecked
         {
@@ -788,7 +685,7 @@
             histogram.RunningMax = Math.Max(histogram.RunningMax, number);
         }
 
-        ReleaseLock(ref histogram.IsCriticalSectionOccupied);
+        this.mpComponents.ReleaseLock();
     }
 
     [MethodImpl(MethodImplOptions.AggressiveInlining)]
@@ -1078,428 +975,6 @@
         }
     }
 
-<<<<<<< HEAD
-=======
-    internal void TakeSnapshotWithExemplar(bool outputDelta)
-    {
-        Debug.Assert(this.mpComponents != null, "this.mpComponents was null");
-
-        switch (this.aggType)
-        {
-            case AggregationType.LongSumIncomingDelta:
-            case AggregationType.LongSumIncomingCumulative:
-                {
-                    this.mpComponents!.AcquireLock();
-
-                    if (outputDelta)
-                    {
-                        long initValue = this.runningValue.AsLong;
-                        this.snapshotValue.AsLong = initValue - this.deltaLastValue.AsLong;
-                        this.deltaLastValue.AsLong = initValue;
-                        this.MetricPointStatus = MetricPointStatus.NoCollectPending;
-                    }
-                    else
-                    {
-                        this.snapshotValue.AsLong = this.runningValue.AsLong;
-                    }
-
-                    this.mpComponents.Exemplars = this.mpComponents.ExemplarReservoir?.Collect(this.Tags, outputDelta);
-
-                    this.mpComponents.ReleaseLock();
-
-                    break;
-                }
-
-            case AggregationType.DoubleSumIncomingDelta:
-            case AggregationType.DoubleSumIncomingCumulative:
-                {
-                    this.mpComponents!.AcquireLock();
-
-                    if (outputDelta)
-                    {
-                        double initValue = this.runningValue.AsDouble;
-                        this.snapshotValue.AsDouble = initValue - this.deltaLastValue.AsDouble;
-                        this.deltaLastValue.AsDouble = initValue;
-                        this.MetricPointStatus = MetricPointStatus.NoCollectPending;
-                    }
-                    else
-                    {
-                        this.snapshotValue.AsDouble = this.runningValue.AsDouble;
-                    }
-
-                    this.mpComponents.Exemplars = this.mpComponents.ExemplarReservoir?.Collect(this.Tags, outputDelta);
-
-                    this.mpComponents.ReleaseLock();
-
-                    break;
-                }
-
-            case AggregationType.LongGauge:
-                {
-                    this.mpComponents!.AcquireLock();
-
-                    this.snapshotValue.AsLong = this.runningValue.AsLong;
-                    this.MetricPointStatus = MetricPointStatus.NoCollectPending;
-                    this.mpComponents.Exemplars = this.mpComponents.ExemplarReservoir?.Collect(this.Tags, outputDelta);
-
-                    this.mpComponents.ReleaseLock();
-
-                    break;
-                }
-
-            case AggregationType.DoubleGauge:
-                {
-                    this.mpComponents!.AcquireLock();
-
-                    this.snapshotValue.AsDouble = this.runningValue.AsDouble;
-                    this.MetricPointStatus = MetricPointStatus.NoCollectPending;
-                    this.mpComponents.Exemplars = this.mpComponents.ExemplarReservoir?.Collect(this.Tags, outputDelta);
-
-                    this.mpComponents.ReleaseLock();
-
-                    break;
-                }
-
-            case AggregationType.HistogramWithBuckets:
-                {
-                    Debug.Assert(this.mpComponents!.HistogramBuckets != null, "HistogramBuckets was null");
-
-                    var histogramBuckets = this.mpComponents!.HistogramBuckets!;
-
-                    this.mpComponents.AcquireLock();
-
-                    this.snapshotValue.AsLong = this.runningValue.AsLong;
-                    histogramBuckets.SnapshotSum = histogramBuckets.RunningSum;
-
-                    if (outputDelta)
-                    {
-                        this.runningValue.AsLong = 0;
-                        histogramBuckets.RunningSum = 0;
-                    }
-
-                    histogramBuckets.Snapshot(outputDelta);
-
-                    this.mpComponents.Exemplars = this.mpComponents.ExemplarReservoir?.Collect(this.Tags, outputDelta);
-
-                    this.MetricPointStatus = MetricPointStatus.NoCollectPending;
-
-                    this.mpComponents.ReleaseLock();
-
-                    break;
-                }
-
-            case AggregationType.Histogram:
-                {
-                    Debug.Assert(this.mpComponents!.HistogramBuckets != null, "HistogramBuckets was null");
-
-                    var histogramBuckets = this.mpComponents!.HistogramBuckets!;
-
-                    this.mpComponents.AcquireLock();
-
-                    this.snapshotValue.AsLong = this.runningValue.AsLong;
-                    histogramBuckets.SnapshotSum = histogramBuckets.RunningSum;
-
-                    if (outputDelta)
-                    {
-                        this.runningValue.AsLong = 0;
-                        histogramBuckets.RunningSum = 0;
-                    }
-
-                    this.mpComponents.Exemplars = this.mpComponents.ExemplarReservoir?.Collect(this.Tags, outputDelta);
-                    this.MetricPointStatus = MetricPointStatus.NoCollectPending;
-
-                    this.mpComponents.ReleaseLock();
-
-                    break;
-                }
-
-            case AggregationType.HistogramWithMinMaxBuckets:
-                {
-                    Debug.Assert(this.mpComponents!.HistogramBuckets != null, "HistogramBuckets was null");
-
-                    var histogramBuckets = this.mpComponents!.HistogramBuckets!;
-
-                    this.mpComponents.AcquireLock();
-
-                    this.snapshotValue.AsLong = this.runningValue.AsLong;
-                    histogramBuckets.SnapshotSum = histogramBuckets.RunningSum;
-                    histogramBuckets.SnapshotMin = histogramBuckets.RunningMin;
-                    histogramBuckets.SnapshotMax = histogramBuckets.RunningMax;
-
-                    if (outputDelta)
-                    {
-                        this.runningValue.AsLong = 0;
-                        histogramBuckets.RunningSum = 0;
-                        histogramBuckets.RunningMin = double.PositiveInfinity;
-                        histogramBuckets.RunningMax = double.NegativeInfinity;
-                    }
-
-                    histogramBuckets.Snapshot(outputDelta);
-
-                    this.mpComponents.Exemplars = this.mpComponents.ExemplarReservoir?.Collect(this.Tags, outputDelta);
-                    this.MetricPointStatus = MetricPointStatus.NoCollectPending;
-
-                    this.mpComponents.ReleaseLock();
-
-                    break;
-                }
-
-            case AggregationType.HistogramWithMinMax:
-                {
-                    Debug.Assert(this.mpComponents!.HistogramBuckets != null, "HistogramBuckets was null");
-
-                    var histogramBuckets = this.mpComponents!.HistogramBuckets!;
-
-                    this.mpComponents.AcquireLock();
-
-                    this.snapshotValue.AsLong = this.runningValue.AsLong;
-                    histogramBuckets.SnapshotSum = histogramBuckets.RunningSum;
-                    histogramBuckets.SnapshotMin = histogramBuckets.RunningMin;
-                    histogramBuckets.SnapshotMax = histogramBuckets.RunningMax;
-
-                    if (outputDelta)
-                    {
-                        this.runningValue.AsLong = 0;
-                        histogramBuckets.RunningSum = 0;
-                        histogramBuckets.RunningMin = double.PositiveInfinity;
-                        histogramBuckets.RunningMax = double.NegativeInfinity;
-                    }
-
-                    this.mpComponents.Exemplars = this.mpComponents.ExemplarReservoir?.Collect(this.Tags, outputDelta);
-                    this.MetricPointStatus = MetricPointStatus.NoCollectPending;
-
-                    this.mpComponents.ReleaseLock();
-
-                    break;
-                }
-
-            case AggregationType.Base2ExponentialHistogram:
-                {
-                    Debug.Assert(this.mpComponents!.Base2ExponentialBucketHistogram != null, "Base2ExponentialBucketHistogram was null");
-
-                    var histogram = this.mpComponents!.Base2ExponentialBucketHistogram!;
-
-                    this.mpComponents.AcquireLock();
-
-                    this.snapshotValue.AsLong = this.runningValue.AsLong;
-                    histogram.SnapshotSum = histogram.RunningSum;
-                    histogram.Snapshot();
-
-                    if (outputDelta)
-                    {
-                        this.runningValue.AsLong = 0;
-                        histogram.RunningSum = 0;
-                        histogram.Reset();
-                    }
-
-                    this.MetricPointStatus = MetricPointStatus.NoCollectPending;
-
-                    this.mpComponents.ReleaseLock();
-
-                    break;
-                }
-
-            case AggregationType.Base2ExponentialHistogramWithMinMax:
-                {
-                    Debug.Assert(this.mpComponents!.Base2ExponentialBucketHistogram != null, "Base2ExponentialBucketHistogram was null");
-
-                    var histogram = this.mpComponents!.Base2ExponentialBucketHistogram!;
-
-                    this.mpComponents.AcquireLock();
-
-                    this.snapshotValue.AsLong = this.runningValue.AsLong;
-                    histogram.SnapshotSum = histogram.RunningSum;
-                    histogram.Snapshot();
-                    histogram.SnapshotMin = histogram.RunningMin;
-                    histogram.SnapshotMax = histogram.RunningMax;
-
-                    if (outputDelta)
-                    {
-                        this.runningValue.AsLong = 0;
-                        histogram.RunningSum = 0;
-                        histogram.Reset();
-                        histogram.RunningMin = double.PositiveInfinity;
-                        histogram.RunningMax = double.NegativeInfinity;
-                    }
-
-                    this.MetricPointStatus = MetricPointStatus.NoCollectPending;
-
-                    this.mpComponents.ReleaseLock();
-
-                    break;
-                }
-        }
-    }
-
-    private void UpdateHistogram(double number, ReadOnlySpan<KeyValuePair<string, object?>> tags = default, bool reportExemplar = false, bool isSampled = false)
-    {
-        Debug.Assert(this.mpComponents?.HistogramBuckets != null, "HistogramBuckets was null");
-
-        var histogramBuckets = this.mpComponents!.HistogramBuckets!;
-
-        this.mpComponents.AcquireLock();
-
-        unchecked
-        {
-            this.runningValue.AsLong++;
-            histogramBuckets.RunningSum += number;
-        }
-
-        if (reportExemplar && isSampled)
-        {
-            Debug.Assert(this.mpComponents.ExemplarReservoir != null, "ExemplarReservoir was null");
-
-            // TODO: Need to ensure that the lock is always released.
-            // A custom implementation of `ExemplarReservoir.Offer` might throw an exception.
-            this.mpComponents.ExemplarReservoir!.Offer(number, tags);
-        }
-
-        this.mpComponents.ReleaseLock();
-    }
-
-    private void UpdateHistogramWithMinMax(double number, ReadOnlySpan<KeyValuePair<string, object?>> tags = default, bool reportExemplar = false, bool isSampled = false)
-    {
-        Debug.Assert(this.mpComponents?.HistogramBuckets != null, "HistogramBuckets was null");
-
-        var histogramBuckets = this.mpComponents!.HistogramBuckets!;
-
-        this.mpComponents.AcquireLock();
-
-        unchecked
-        {
-            this.runningValue.AsLong++;
-            histogramBuckets.RunningSum += number;
-            histogramBuckets.RunningMin = Math.Min(histogramBuckets.RunningMin, number);
-            histogramBuckets.RunningMax = Math.Max(histogramBuckets.RunningMax, number);
-        }
-
-        if (reportExemplar && isSampled)
-        {
-            Debug.Assert(this.mpComponents.ExemplarReservoir != null, "ExemplarReservoir was null");
-
-            // TODO: Need to ensure that the lock is always released.
-            // A custom implementation of `ExemplarReservoir.Offer` might throw an exception.
-            this.mpComponents.ExemplarReservoir!.Offer(number, tags);
-        }
-
-        this.mpComponents.ReleaseLock();
-    }
-
-    private void UpdateHistogramWithBuckets(double number, ReadOnlySpan<KeyValuePair<string, object?>> tags = default, bool reportExemplar = false, bool isSampled = false)
-    {
-        Debug.Assert(this.mpComponents?.HistogramBuckets != null, "HistogramBuckets was null");
-
-        var histogramBuckets = this.mpComponents!.HistogramBuckets;
-
-        int i = histogramBuckets!.FindBucketIndex(number);
-
-        this.mpComponents.AcquireLock();
-
-        unchecked
-        {
-            this.runningValue.AsLong++;
-            histogramBuckets.RunningSum += number;
-            histogramBuckets.BucketCounts[i].RunningValue++;
-
-            if (reportExemplar && isSampled)
-            {
-                Debug.Assert(this.mpComponents.ExemplarReservoir != null, "ExemplarReservoir was null");
-
-                // TODO: Need to ensure that the lock is always released.
-                // A custom implementation of `ExemplarReservoir.Offer` might throw an exception.
-                this.mpComponents.ExemplarReservoir!.Offer(number, tags, i);
-            }
-        }
-
-        this.mpComponents.ReleaseLock();
-    }
-
-    private void UpdateHistogramWithBucketsAndMinMax(double number, ReadOnlySpan<KeyValuePair<string, object?>> tags = default, bool reportExemplar = false, bool isSampled = false)
-    {
-        Debug.Assert(this.mpComponents?.HistogramBuckets != null, "histogramBuckets was null");
-
-        var histogramBuckets = this.mpComponents!.HistogramBuckets;
-
-        int i = histogramBuckets!.FindBucketIndex(number);
-
-        this.mpComponents.AcquireLock();
-
-        unchecked
-        {
-            this.runningValue.AsLong++;
-            histogramBuckets.RunningSum += number;
-            histogramBuckets.BucketCounts[i].RunningValue++;
-
-            if (reportExemplar && isSampled)
-            {
-                Debug.Assert(this.mpComponents.ExemplarReservoir != null, "ExemplarReservoir was null");
-
-                // TODO: Need to ensure that the lock is always released.
-                // A custom implementation of `ExemplarReservoir.Offer` might throw an exception.
-                this.mpComponents.ExemplarReservoir!.Offer(number, tags, i);
-            }
-
-            histogramBuckets.RunningMin = Math.Min(histogramBuckets.RunningMin, number);
-            histogramBuckets.RunningMax = Math.Max(histogramBuckets.RunningMax, number);
-        }
-
-        this.mpComponents.ReleaseLock();
-    }
-
-#pragma warning disable IDE0060 // Remove unused parameter: Exemplars for exponential histograms will be a follow up PR
-    private void UpdateBase2ExponentialHistogram(double number, ReadOnlySpan<KeyValuePair<string, object?>> tags = default, bool reportExemplar = false)
-#pragma warning restore IDE0060 // Remove unused parameter
-    {
-        if (number < 0)
-        {
-            return;
-        }
-
-        Debug.Assert(this.mpComponents?.Base2ExponentialBucketHistogram != null, "Base2ExponentialBucketHistogram was null");
-
-        var histogram = this.mpComponents!.Base2ExponentialBucketHistogram!;
-
-        this.mpComponents.AcquireLock();
-
-        unchecked
-        {
-            this.runningValue.AsLong++;
-            histogram.RunningSum += number;
-            histogram.Record(number);
-        }
-
-        this.mpComponents.ReleaseLock();
-    }
-
-#pragma warning disable IDE0060 // Remove unused parameter: Exemplars for exponential histograms will be a follow up PR
-    private void UpdateBase2ExponentialHistogramWithMinMax(double number, ReadOnlySpan<KeyValuePair<string, object?>> tags = default, bool reportExemplar = false)
-#pragma warning restore IDE0060 // Remove unused parameter
-    {
-        if (number < 0)
-        {
-            return;
-        }
-
-        Debug.Assert(this.mpComponents?.Base2ExponentialBucketHistogram != null, "Base2ExponentialBucketHistogram was null");
-
-        var histogram = this.mpComponents!.Base2ExponentialBucketHistogram!;
-
-        this.mpComponents.AcquireLock();
-
-        unchecked
-        {
-            this.runningValue.AsLong++;
-            histogram.RunningSum += number;
-            histogram.Record(number);
-
-            histogram.RunningMin = Math.Min(histogram.RunningMin, number);
-            histogram.RunningMax = Math.Max(histogram.RunningMax, number);
-        }
-
-        this.mpComponents.ReleaseLock();
-    }
-
->>>>>>> 4ae0aaf0
     [MethodImpl(MethodImplOptions.NoInlining)]
     private readonly void ThrowNotSupportedMetricTypeException(string methodName)
     {
