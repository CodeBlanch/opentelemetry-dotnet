// <copyright file="AggregatorStore.cs" company="OpenTelemetry Authors">
// Copyright The OpenTelemetry Authors
//
// Licensed under the Apache License, Version 2.0 (the "License");
// you may not use this file except in compliance with the License.
// You may obtain a copy of the License at
//
//     http://www.apache.org/licenses/LICENSE-2.0
//
// Unless required by applicable law or agreed to in writing, software
// distributed under the License is distributed on an "AS IS" BASIS,
// WITHOUT WARRANTIES OR CONDITIONS OF ANY KIND, either express or implied.
// See the License for the specific language governing permissions and
// limitations under the License.
// </copyright>

using System.Collections.Concurrent;
using System.Diagnostics;
using System.Diagnostics.CodeAnalysis;
using System.Runtime.CompilerServices;
using OpenTelemetry.Internal;

namespace OpenTelemetry.Metrics;

internal sealed class AggregatorStore
{
    internal readonly bool OutputDelta;
    internal readonly bool ShouldReclaimUnusedMetricPoints;
    internal readonly bool EmitOverflowAttribute;
    internal readonly AggregationType AggregationType;
    internal readonly MetricBehaviors MetricBehaviors;
    internal readonly MetricMeasurementHandler MeasurementHandler;
    internal long DroppedMeasurements = 0;

    private static readonly string MetricPointCapHitFixMessage = "Consider opting in for the experimental SDK feature to emit all the throttled metrics under the overflow attribute by setting env variable OTEL_DOTNET_EXPERIMENTAL_METRICS_EMIT_OVERFLOW_ATTRIBUTE = true. You could also modify instrumentation to reduce the number of unique key/value pair combinations. Or use Views to drop unwanted tags. Or use MeterProviderBuilder.SetMaxMetricPointsPerMetricStream to set higher limit.";
    private static readonly Comparison<KeyValuePair<string, object?>> DimensionComparisonDelegate = (x, y) => x.Key.CompareTo(y.Key);
    private static readonly ExemplarFilter DefaultExemplarFilter = new AlwaysOffExemplarFilter();

    private readonly object lockZeroTags = new();
    private readonly object lockOverflowTag = new();
    private readonly HashSet<string>? tagKeysInteresting;
    private readonly int tagsKeysInterestingCount;

    // This holds the reclaimed MetricPoints that are available for reuse.
    private readonly Queue<int>? availableMetricPoints;

    private readonly ConcurrentDictionary<Tags, int> tagsToMetricPointIndexDictionary =
        new();

    private readonly ConcurrentDictionary<Tags, LookupData>? tagsToMetricPointIndexDictionaryDelta;

    private readonly string name;
    private readonly string metricPointCapHitMessage;
    private readonly MetricPoint[] metricPoints;
    private readonly int[] currentMetricPointBatch;
    private readonly double[] histogramBounds;
    private readonly int exponentialHistogramMaxSize;
    private readonly int exponentialHistogramMaxScale;
    private readonly int maxMetricPoints;
    private readonly ExemplarFilter exemplarFilter;
    private readonly Func<KeyValuePair<string, object?>[], int, int> lookupAggregatorStore;

    private int metricPointIndex = 0;
    private int batchSize = 0;
    private int metricCapHitMessageLogged;
    private bool zeroTagMetricPointInitialized;
    private bool overflowTagMetricPointInitialized;

<<<<<<< HEAD
    // When set to true, the behavior changes to reuse MetricPoints
    private bool reclaimMetricPoints = false;

    private FindMetricPointIndexFunc findMetricPointIndexFunc;
    private Action<long> dropLongMeasurementAction;
    private Action<double> dropDoubleMeasurementAction;
    private RecordMeasurementAction<long> recordLongMeasurementAction;
    private RecordMeasurementAction<double> recordDoubleMeasurementAction;

=======
>>>>>>> c6372631
    internal AggregatorStore(
        in MetricStreamIdentity metricStreamIdentity,
        MetricBehaviors metricBehaviors,
        AggregationType aggType,
        AggregationTemporality temporality,
        int maxMetricPoints,
        bool emitOverflowAttribute,
        bool shouldReclaimUnusedMetricPoints,
        ExemplarFilter? exemplarFilter = null)
    {
        this.name = metricStreamIdentity.InstrumentName;
        this.maxMetricPoints = maxMetricPoints;

        this.metricPointCapHitMessage = $"Maximum MetricPoints limit reached for this Metric stream. Configured limit: {this.maxMetricPoints}";
        this.metricPoints = new MetricPoint[maxMetricPoints];
        this.currentMetricPointBatch = new int[maxMetricPoints];
        this.AggregationType = aggType;
        this.OutputDelta = temporality == AggregationTemporality.Delta;
        this.histogramBounds = metricStreamIdentity.HistogramBucketBounds ?? FindDefaultHistogramBounds(in metricStreamIdentity);
        this.exponentialHistogramMaxSize = metricStreamIdentity.ExponentialHistogramMaxSize;
        this.exponentialHistogramMaxScale = metricStreamIdentity.ExponentialHistogramMaxScale;
        this.StartTimeExclusive = DateTimeOffset.UtcNow;
        this.exemplarFilter = exemplarFilter ?? DefaultExemplarFilter;
        if (metricStreamIdentity.TagKeys != null)
        {
            var hs = new HashSet<string>(metricStreamIdentity.TagKeys, StringComparer.Ordinal);
            this.tagKeysInteresting = hs;
            this.tagsKeysInterestingCount = hs.Count;
        }

        this.EmitOverflowAttribute = emitOverflowAttribute;

        var reservedMetricPointsCount = 1;

        if (emitOverflowAttribute)
        {
            // Setting metricPointIndex to 1 as we would reserve the metricPoints[1] for overflow attribute.
            // Newer attributes should be added starting at the index: 2
            this.metricPointIndex = 1;
            reservedMetricPointsCount++;
        }

        this.ShouldReclaimUnusedMetricPoints = shouldReclaimUnusedMetricPoints;

        if (this.OutputDelta && shouldReclaimUnusedMetricPoints)
        {
            this.availableMetricPoints = new Queue<int>(maxMetricPoints - reservedMetricPointsCount);

            // There is no overload which only takes capacity as the parameter
            // Using the DefaultConcurrencyLevel defined in the ConcurrentDictionary class: https://github.com/dotnet/runtime/blob/v7.0.5/src/libraries/System.Collections.Concurrent/src/System/Collections/Concurrent/ConcurrentDictionary.cs#L2020
            // We expect at the most (maxMetricPoints - reservedMetricPointsCount) * 2 entries- one for sorted and one for unsorted input
            this.tagsToMetricPointIndexDictionaryDelta =
                new ConcurrentDictionary<Tags, LookupData>(concurrencyLevel: Environment.ProcessorCount, capacity: (maxMetricPoints - reservedMetricPointsCount) * 2);

            // Add all the indices except for the reserved ones to the queue so that threads have
            // readily available access to these MetricPoints for their use.
            for (int i = reservedMetricPointsCount; i < this.maxMetricPoints; i++)
            {
                this.availableMetricPoints.Enqueue(i);
            }

            this.lookupAggregatorStore = this.LookupAggregatorStoreForDeltaWithReclaim;
        }
        else
        {
            this.lookupAggregatorStore = this.LookupAggregatorStore;
        }

        if (this.exemplarFilter is not AlwaysOffExemplarFilter)
        {
            metricBehaviors |= MetricBehaviors.OfferExemplar;
        }

        var metricBehaviorsWithoutDataType = metricBehaviors & ~(MetricBehaviors.Long | MetricBehaviors.Double);
        if (!MetricMeasurementHandler.Definitions.TryGetValue(metricBehaviorsWithoutDataType, out var measurementHandler))
        {
            throw new NotSupportedException($"Unsupported Instrument Type: {metricStreamIdentity.InstrumentType.FullName}");
        }

        this.MetricBehaviors = metricBehaviors;
        this.MeasurementHandler = measurementHandler;
        this.BuildRecordMeasurementDelegates(in metricStreamIdentity);
    }

    private delegate int FindMetricPointIndexFunc(ReadOnlySpan<KeyValuePair<string, object?>> tags);

    private delegate void RecordMeasurementAction<T>(ref MetricPoint metricPoint, T value, ReadOnlySpan<KeyValuePair<string, object?>> tags);

    internal DateTimeOffset StartTimeExclusive { get; private set; }

    internal DateTimeOffset EndTimeInclusive { get; private set; }

    internal double[] HistogramBounds => this.histogramBounds;

    internal bool IsExemplarEnabled()
    {
        // Using this filter to indicate On/Off
        // instead of another separate flag.
        return this.exemplarFilter is not AlwaysOffExemplarFilter;
    }

    internal void RecordMeasurement<T>(
        T value,
        ReadOnlySpan<KeyValuePair<string, object?>> tags)
    {
        try
        {
            var index = this.findMetricPointIndexFunc(tags);
            if (index < 0)
            {
                Interlocked.Increment(ref this.DroppedMeasurements);
                if (typeof(T) == typeof(long))
                {
                    this.dropLongMeasurementAction((long)(object)value!);
                }
                else if (typeof(T) == typeof(double))
                {
                    this.dropDoubleMeasurementAction((double)(object)value!);
                }
                else
                {
                    ThrowNotSupportedMeasurementValueTypeException(typeof(T));
                }

                return;
            }

            ref var metricPoint = ref this.metricPoints[index];

            if (typeof(T) == typeof(long))
            {
                this.recordLongMeasurementAction(ref metricPoint, (long)(object)value!, tags);
            }
            else if (typeof(T) == typeof(double))
            {
                this.recordDoubleMeasurementAction(ref metricPoint, (double)(object)value!, tags);
            }
            else
            {
                ThrowNotSupportedMeasurementValueTypeException(typeof(T));
            }

            this.CompleteMeasurement(ref metricPoint);
        }
        catch (Exception)
        {
            Interlocked.Increment(ref this.DroppedMeasurements);
            OpenTelemetrySdkEventSource.Log.MeasurementDropped(this.name, "SDK internal error occurred.", "Contact SDK owners.");
        }
    }

    internal int Snapshot()
    {
        this.batchSize = 0;
        if (this.OutputDelta)
        {
            if (this.ShouldReclaimUnusedMetricPoints)
            {
                this.SnapshotDeltaWithMetricPointReclaim();
            }
            else
            {
                var indexSnapshot = Math.Min(this.metricPointIndex, this.maxMetricPoints - 1);
                this.SnapshotDelta(indexSnapshot);
            }
        }
        else
        {
            var indexSnapshot = Math.Min(this.metricPointIndex, this.maxMetricPoints - 1);
            this.SnapshotCumulative(indexSnapshot);
        }

        this.EndTimeInclusive = DateTimeOffset.UtcNow;
        return this.batchSize;
    }

    internal void SnapshotDelta(int indexSnapshot)
    {
        for (int i = 0; i <= indexSnapshot; i++)
        {
            ref var metricPoint = ref this.metricPoints[i];
            if (metricPoint.MetricPointStatus == MetricPointStatus.NoCollectPending)
            {
                continue;
            }

            if (this.IsExemplarEnabled())
            {
                metricPoint.TakeSnapshotWithExemplar(outputDelta: true);
            }
            else
            {
                metricPoint.TakeSnapshot(outputDelta: true);
            }

            this.currentMetricPointBatch[this.batchSize] = i;
            this.batchSize++;
        }

        if (this.EndTimeInclusive != default)
        {
            this.StartTimeExclusive = this.EndTimeInclusive;
        }
    }

    internal void SnapshotDeltaWithMetricPointReclaim()
    {
        // Index = 0 is reserved for the case where no dimensions are provided.
        ref var metricPointWithNoTags = ref this.metricPoints[0];
        if (metricPointWithNoTags.MetricPointStatus != MetricPointStatus.NoCollectPending)
        {
            if (this.IsExemplarEnabled())
            {
                metricPointWithNoTags.TakeSnapshotWithExemplar(outputDelta: true);
            }
            else
            {
                metricPointWithNoTags.TakeSnapshot(outputDelta: true);
            }

            this.currentMetricPointBatch[this.batchSize] = 0;
            this.batchSize++;
        }

        int startIndexForReclaimableMetricPoints = 1;

        if (this.EmitOverflowAttribute)
        {
            startIndexForReclaimableMetricPoints = 2; // Index 0 and 1 are reserved for no tags and overflow

            // TakeSnapshot for the MetricPoint for overflow
            ref var metricPointForOverflow = ref this.metricPoints[1];
            if (metricPointForOverflow.MetricPointStatus != MetricPointStatus.NoCollectPending)
            {
                if (this.IsExemplarEnabled())
                {
                    metricPointForOverflow.TakeSnapshotWithExemplar(outputDelta: true);
                }
                else
                {
                    metricPointForOverflow.TakeSnapshot(outputDelta: true);
                }

                this.currentMetricPointBatch[this.batchSize] = 1;
                this.batchSize++;
            }
        }

        for (int i = startIndexForReclaimableMetricPoints; i < this.maxMetricPoints; i++)
        {
            ref var metricPoint = ref this.metricPoints[i];

            if (metricPoint.MetricPointStatus == MetricPointStatus.NoCollectPending)
            {
                // If metricPoint.LookupData is `null` then the MetricPoint is already reclaimed and in the queue.
                // If the Collect thread is successfully able to compare and swap the reference count from zero to int.MinValue, it means that
                // the MetricPoint can be reused for other tags.
                if (metricPoint.LookupData != null && Interlocked.CompareExchange(ref metricPoint.ReferenceCount, int.MinValue, 0) == 0)
                {
                    var lookupData = metricPoint.LookupData;

                    // Setting `LookupData` to `null` to denote that this MetricPoint is reclaimed.
                    // Snapshot method can use this to skip trying to reclaim indices which have already been reclaimed and added to the queue.
                    metricPoint.LookupData = null;

                    Debug.Assert(this.tagsToMetricPointIndexDictionaryDelta != null, "this.tagsToMetricPointIndexDictionaryDelta was null");

                    lock (this.tagsToMetricPointIndexDictionaryDelta!)
                    {
                        LookupData? dictionaryValue;
                        if (lookupData.SortedTags != Tags.EmptyTags)
                        {
                            // Check if no other thread added a new entry for the same Tags.
                            // If no, then remove the existing entries.
                            if (this.tagsToMetricPointIndexDictionaryDelta.TryGetValue(lookupData.SortedTags, out dictionaryValue) &&
                                dictionaryValue == lookupData)
                            {
                                this.tagsToMetricPointIndexDictionaryDelta.TryRemove(lookupData.SortedTags, out var _);
                                this.tagsToMetricPointIndexDictionaryDelta.TryRemove(lookupData.GivenTags, out var _);
                            }
                        }
                        else
                        {
                            if (this.tagsToMetricPointIndexDictionaryDelta.TryGetValue(lookupData.GivenTags, out dictionaryValue) &&
                                dictionaryValue == lookupData)
                            {
                                this.tagsToMetricPointIndexDictionaryDelta.TryRemove(lookupData.GivenTags, out var _);
                            }
                        }

                        Debug.Assert(this.availableMetricPoints != null, "this.availableMetricPoints was null");

                        this.availableMetricPoints!.Enqueue(i);
                    }
                }

                continue;
            }

            if (this.IsExemplarEnabled())
            {
                metricPoint.TakeSnapshotWithExemplar(outputDelta: true);
            }
            else
            {
                metricPoint.TakeSnapshot(outputDelta: true);
            }

            this.currentMetricPointBatch[this.batchSize] = i;
            this.batchSize++;
        }

        if (this.EndTimeInclusive != default)
        {
            this.StartTimeExclusive = this.EndTimeInclusive;
        }
    }

    internal void SnapshotCumulative(int indexSnapshot)
    {
        for (int i = 0; i <= indexSnapshot; i++)
        {
            ref var metricPoint = ref this.metricPoints[i];
            if (!metricPoint.IsInitialized)
            {
                continue;
            }

            if (this.IsExemplarEnabled())
            {
                metricPoint.TakeSnapshotWithExemplar(outputDelta: false);
            }
            else
            {
                metricPoint.TakeSnapshot(outputDelta: false);
            }

            this.currentMetricPointBatch[this.batchSize] = i;
            this.batchSize++;
        }
    }

    internal MetricPointsAccessor GetMetricPoints()
        => new(this.metricPoints, this.currentMetricPointBatch, this.batchSize);

    private static double[] FindDefaultHistogramBounds(in MetricStreamIdentity metricStreamIdentity)
    {
        if (metricStreamIdentity.Unit == "s")
        {
            if (Metric.DefaultHistogramBoundShortMappings
                .Contains((metricStreamIdentity.MeterName, metricStreamIdentity.InstrumentName)))
            {
                return Metric.DefaultHistogramBoundsShortSeconds;
            }

            if (Metric.DefaultHistogramBoundLongMappings
                .Contains((metricStreamIdentity.MeterName, metricStreamIdentity.InstrumentName)))
            {
                return Metric.DefaultHistogramBoundsLongSeconds;
            }
        }

        return Metric.DefaultHistogramBounds;
    }

    [DoesNotReturn]
    private static void ThrowNotSupportedMeasurementValueTypeException(Type type)
    {
        throw new NotSupportedException($"Measurements of type '{type}' are not supported.");
    }

    [MethodImpl(MethodImplOptions.AggressiveInlining)]
    private void InitializeZeroTagPointIfNotInitialized()
    {
        if (!this.zeroTagMetricPointInitialized)
        {
            lock (this.lockZeroTags)
            {
                if (!this.zeroTagMetricPointInitialized)
                {
                    if (this.OutputDelta)
                    {
                        var lookupData = new LookupData(0, Tags.EmptyTags, Tags.EmptyTags);
                        this.metricPoints[0] = new MetricPoint(this, null, this.histogramBounds, this.exponentialHistogramMaxSize, this.exponentialHistogramMaxScale, lookupData);
                    }
                    else
                    {
                        this.metricPoints[0] = new MetricPoint(this, null, this.histogramBounds, this.exponentialHistogramMaxSize, this.exponentialHistogramMaxScale);
                    }

                    this.zeroTagMetricPointInitialized = true;
                }
            }
        }
    }

    [MethodImpl(MethodImplOptions.AggressiveInlining)]
    private void InitializeOverflowTagPointIfNotInitialized()
    {
        if (!this.overflowTagMetricPointInitialized)
        {
            lock (this.lockOverflowTag)
            {
                if (!this.overflowTagMetricPointInitialized)
                {
                    var keyValuePairs = new KeyValuePair<string, object?>[] { new("otel.metric.overflow", true) };
                    var tags = new Tags(keyValuePairs);

                    if (this.OutputDelta)
                    {
                        var lookupData = new LookupData(1, tags, tags);
                        this.metricPoints[1] = new MetricPoint(this, keyValuePairs, this.histogramBounds, this.exponentialHistogramMaxSize, this.exponentialHistogramMaxScale, lookupData);
                    }
                    else
                    {
                        this.metricPoints[1] = new MetricPoint(this, keyValuePairs, this.histogramBounds, this.exponentialHistogramMaxSize, this.exponentialHistogramMaxScale);
                    }

                    this.overflowTagMetricPointInitialized = true;
                }
            }
        }
    }

    [MethodImpl(MethodImplOptions.AggressiveInlining)]
    private int LookupAggregatorStore(KeyValuePair<string, object?>[] tagKeysAndValues, int length)
    {
        var givenTags = new Tags(tagKeysAndValues);

        if (!this.tagsToMetricPointIndexDictionary.TryGetValue(givenTags, out var aggregatorIndex))
        {
            if (length > 1)
            {
                // Note: We are using storage from ThreadStatic, so need to make a deep copy for Dictionary storage.
                // Create or obtain new arrays to temporarily hold the sorted tag Keys and Values
                var storage = ThreadStaticStorage.GetStorage();
                storage.CloneKeysAndValues(tagKeysAndValues, length, out var tempSortedTagKeysAndValues);

                Array.Sort(tempSortedTagKeysAndValues, DimensionComparisonDelegate);

                var sortedTags = new Tags(tempSortedTagKeysAndValues);

                if (!this.tagsToMetricPointIndexDictionary.TryGetValue(sortedTags, out aggregatorIndex))
                {
                    aggregatorIndex = this.metricPointIndex;
                    if (aggregatorIndex >= this.maxMetricPoints)
                    {
                        // sorry! out of data points.
                        // TODO: Once we support cleanup of
                        // unused points (typically with delta)
                        // we can re-claim them here.
                        return -1;
                    }

                    // Note: We are using storage from ThreadStatic (for upto MaxTagCacheSize tags) for both the input order of tags and the sorted order of tags,
                    // so we need to make a deep copy for Dictionary storage.
                    if (length <= ThreadStaticStorage.MaxTagCacheSize)
                    {
                        var givenTagKeysAndValues = new KeyValuePair<string, object?>[length];
                        tagKeysAndValues.CopyTo(givenTagKeysAndValues.AsSpan());

                        var sortedTagKeysAndValues = new KeyValuePair<string, object?>[length];
                        tempSortedTagKeysAndValues.CopyTo(sortedTagKeysAndValues.AsSpan());

                        givenTags = new Tags(givenTagKeysAndValues);
                        sortedTags = new Tags(sortedTagKeysAndValues);
                    }

                    lock (this.tagsToMetricPointIndexDictionary)
                    {
                        // check again after acquiring lock.
                        if (!this.tagsToMetricPointIndexDictionary.TryGetValue(sortedTags, out aggregatorIndex))
                        {
                            aggregatorIndex = ++this.metricPointIndex;
                            if (aggregatorIndex >= this.maxMetricPoints)
                            {
                                // sorry! out of data points.
                                // TODO: Once we support cleanup of
                                // unused points (typically with delta)
                                // we can re-claim them here.
                                return -1;
                            }

                            ref var metricPoint = ref this.metricPoints[aggregatorIndex];
                            metricPoint = new MetricPoint(this, sortedTags.KeyValuePairs, this.histogramBounds, this.exponentialHistogramMaxSize, this.exponentialHistogramMaxScale);

                            // Add to dictionary *after* initializing MetricPoint
                            // as other threads can start writing to the
                            // MetricPoint, if dictionary entry found.

                            // Add the sorted order along with the given order of tags
                            this.tagsToMetricPointIndexDictionary.TryAdd(sortedTags, aggregatorIndex);
                            this.tagsToMetricPointIndexDictionary.TryAdd(givenTags, aggregatorIndex);
                        }
                    }
                }
            }
            else
            {
                // This else block is for tag length = 1
                aggregatorIndex = this.metricPointIndex;
                if (aggregatorIndex >= this.maxMetricPoints)
                {
                    // sorry! out of data points.
                    // TODO: Once we support cleanup of
                    // unused points (typically with delta)
                    // we can re-claim them here.
                    return -1;
                }

                // Note: We are using storage from ThreadStatic, so need to make a deep copy for Dictionary storage.
                var givenTagKeysAndValues = new KeyValuePair<string, object?>[length];

                tagKeysAndValues.CopyTo(givenTagKeysAndValues.AsSpan());

                givenTags = new Tags(givenTagKeysAndValues);

                lock (this.tagsToMetricPointIndexDictionary)
                {
                    // check again after acquiring lock.
                    if (!this.tagsToMetricPointIndexDictionary.TryGetValue(givenTags, out aggregatorIndex))
                    {
                        aggregatorIndex = ++this.metricPointIndex;
                        if (aggregatorIndex >= this.maxMetricPoints)
                        {
                            // sorry! out of data points.
                            // TODO: Once we support cleanup of
                            // unused points (typically with delta)
                            // we can re-claim them here.
                            return -1;
                        }

                        ref var metricPoint = ref this.metricPoints[aggregatorIndex];
                        metricPoint = new MetricPoint(this, givenTags.KeyValuePairs, this.histogramBounds, this.exponentialHistogramMaxSize, this.exponentialHistogramMaxScale);

                        // Add to dictionary *after* initializing MetricPoint
                        // as other threads can start writing to the
                        // MetricPoint, if dictionary entry found.

                        // givenTags will always be sorted when tags length == 1
                        this.tagsToMetricPointIndexDictionary.TryAdd(givenTags, aggregatorIndex);
                    }
                }
            }
        }

        return aggregatorIndex;
    }

    [MethodImpl(MethodImplOptions.AggressiveInlining)]
    private int LookupAggregatorStoreForDeltaWithReclaim(KeyValuePair<string, object?>[] tagKeysAndValues, int length)
    {
        int index;
        var givenTags = new Tags(tagKeysAndValues);

        Debug.Assert(this.tagsToMetricPointIndexDictionaryDelta != null, "this.tagsToMetricPointIndexDictionaryDelta was null");

        bool newMetricPointCreated = false;

        if (!this.tagsToMetricPointIndexDictionaryDelta!.TryGetValue(givenTags, out var lookupData))
        {
            if (length > 1)
            {
                // Note: We are using storage from ThreadStatic, so need to make a deep copy for Dictionary storage.
                // Create or obtain new arrays to temporarily hold the sorted tag Keys and Values
                var storage = ThreadStaticStorage.GetStorage();
                storage.CloneKeysAndValues(tagKeysAndValues, length, out var tempSortedTagKeysAndValues);

                Array.Sort(tempSortedTagKeysAndValues, DimensionComparisonDelegate);

                var sortedTags = new Tags(tempSortedTagKeysAndValues);

                if (!this.tagsToMetricPointIndexDictionaryDelta.TryGetValue(sortedTags, out lookupData))
                {
                    // Note: We are using storage from ThreadStatic (for up to MaxTagCacheSize tags) for both the input order of tags and the sorted order of tags,
                    // so we need to make a deep copy for Dictionary storage.
                    if (length <= ThreadStaticStorage.MaxTagCacheSize)
                    {
                        var givenTagKeysAndValues = new KeyValuePair<string, object?>[length];
                        tagKeysAndValues.CopyTo(givenTagKeysAndValues.AsSpan());

                        var sortedTagKeysAndValues = new KeyValuePair<string, object?>[length];
                        tempSortedTagKeysAndValues.CopyTo(sortedTagKeysAndValues.AsSpan());

                        givenTags = new Tags(givenTagKeysAndValues);
                        sortedTags = new Tags(sortedTagKeysAndValues);
                    }

                    Debug.Assert(this.availableMetricPoints != null, "this.availableMetricPoints was null");

                    lock (this.tagsToMetricPointIndexDictionaryDelta)
                    {
                        // check again after acquiring lock.
                        if (!this.tagsToMetricPointIndexDictionaryDelta.TryGetValue(sortedTags, out lookupData))
                        {
                            // Check for an available MetricPoint
                            if (this.availableMetricPoints!.Count > 0)
                            {
                                index = this.availableMetricPoints.Dequeue();
                            }
                            else
                            {
                                // No MetricPoint is available for reuse
                                return -1;
                            }

                            lookupData = new LookupData(index, sortedTags, givenTags);

                            ref var metricPoint = ref this.metricPoints[index];
                            metricPoint = new MetricPoint(this, sortedTags.KeyValuePairs, this.histogramBounds, this.exponentialHistogramMaxSize, this.exponentialHistogramMaxScale, lookupData);
                            newMetricPointCreated = true;

                            // Add to dictionary *after* initializing MetricPoint
                            // as other threads can start writing to the
                            // MetricPoint, if dictionary entry found.

                            // Add the sorted order along with the given order of tags
                            this.tagsToMetricPointIndexDictionaryDelta.TryAdd(sortedTags, lookupData);
                            this.tagsToMetricPointIndexDictionaryDelta.TryAdd(givenTags, lookupData);
                        }
                    }
                }
            }
            else
            {
                // This else block is for tag length = 1

                // Note: We are using storage from ThreadStatic, so need to make a deep copy for Dictionary storage.
                var givenTagKeysAndValues = new KeyValuePair<string, object?>[length];

                tagKeysAndValues.CopyTo(givenTagKeysAndValues.AsSpan());

                givenTags = new Tags(givenTagKeysAndValues);

                Debug.Assert(this.availableMetricPoints != null, "this.availableMetricPoints was null");

                lock (this.tagsToMetricPointIndexDictionaryDelta)
                {
                    // check again after acquiring lock.
                    if (!this.tagsToMetricPointIndexDictionaryDelta.TryGetValue(givenTags, out lookupData))
                    {
                        // Check for an available MetricPoint
                        if (this.availableMetricPoints!.Count > 0)
                        {
                            index = this.availableMetricPoints.Dequeue();
                        }
                        else
                        {
                            // No MetricPoint is available for reuse
                            return -1;
                        }

                        lookupData = new LookupData(index, Tags.EmptyTags, givenTags);

                        ref var metricPoint = ref this.metricPoints[index];
                        metricPoint = new MetricPoint(this, givenTags.KeyValuePairs, this.histogramBounds, this.exponentialHistogramMaxSize, this.exponentialHistogramMaxScale, lookupData);
                        newMetricPointCreated = true;

                        // Add to dictionary *after* initializing MetricPoint
                        // as other threads can start writing to the
                        // MetricPoint, if dictionary entry found.

                        // givenTags will always be sorted when tags length == 1
                        this.tagsToMetricPointIndexDictionaryDelta.TryAdd(givenTags, lookupData);
                    }
                }
            }
        }

        // Found the MetricPoint
        index = lookupData.Index;

        // If the running thread created a new MetricPoint, then the Snapshot method cannot reclaim that MetricPoint because MetricPoint is initialized with a ReferenceCount of 1.
        // It can simply return the index.

        if (!newMetricPointCreated)
        {
            // If the running thread did not create the MetricPoint, it could be working on an index that has been reclaimed by Snapshot method.
            // This could happen if the thread get switched out by CPU after it retrieves the index but the Snapshot method reclaims it before the thread wakes up again.

            ref var metricPointAtIndex = ref this.metricPoints[index];
            var referenceCount = Interlocked.Increment(ref metricPointAtIndex.ReferenceCount);

            if (referenceCount < 0)
            {
                // Rare case: Snapshot method had already marked the MetricPoint available for reuse as it has not been updated in last collect cycle.

                // Example scenario:
                // Thread T1 wants to record a measurement for (k1,v1).
                // Thread T1 creates a new MetricPoint at index 100 and adds an entry for (k1,v1) in the dictionary with the relevant LookupData value; ReferenceCount of the MetricPoint is 1 at this point.
                // Thread T1 completes the update and decrements the ReferenceCount to 0.
                // Later, another update thread (could be T1 as well) wants to record a measurement for (k1,v1)
                // It looks up the dictionary and retrieves the index as 100. ReferenceCount for the MetricPoint is 0 at this point.
                // This update thread gets switched out by the CPU.
                // With the reclaim behavior, Snapshot method reclaims the index 100 as the MetricPoint for the index has NoCollectPending and has a ReferenceCount of 0.
                // Snapshot thread sets the ReferenceCount to int.MinValue.
                // The update thread wakes up and increments the ReferenceCount but finds the value to be negative.

                // Retry attempt to get a MetricPoint.
                index = this.RemoveStaleEntriesAndGetAvailableMetricPointRare(lookupData, length);
            }
            else if (metricPointAtIndex.LookupData != lookupData)
            {
                // Rare case: Another thread with different input tags could have reclaimed this MetricPoint if it was freed up by Snapshot method.

                // Example scenario:
                // Thread T1 wants to record a measurement for (k1,v1).
                // Thread T1 creates a new MetricPoint at index 100 and adds an entry for (k1,v1) in the dictionary with the relevant LookupData value; ReferenceCount of the MetricPoint is 1 at this point.
                // Thread T1 completes the update and decrements the ReferenceCount to 0.
                // Later, another update thread T2 (could be T1 as well) wants to record a measurement for (k1,v1)
                // It looks up the dictionary and retrieves the index as 100. ReferenceCount for the MetricPoint is 0 at this point.
                // This update thread T2 gets switched out by the CPU.
                // With the reclaim behavior, Snapshot method reclaims the index 100 as the MetricPoint for the index has NoCollectPending and has a ReferenceCount of 0.
                // Snapshot thread sets the ReferenceCount to int.MinValue.
                // An update thread T3 wants to record a measurement for (k2,v2).
                // Thread T3 looks for an available index from the queue and finds index 100.
                // Thread T3 creates a new MetricPoint at index 100 and adds an entry for (k2,v2) in the dictionary with the LookupData value for (k2,v2). ReferenceCount of the MetricPoint is 1 at this point.
                // The update thread T2 wakes up and increments the ReferenceCount and finds the value to be positive but the LookupData value does not match the one for (k1,v1).

                // Remove reference since its not the right MetricPoint.
                Interlocked.Decrement(ref metricPointAtIndex.ReferenceCount);

                // Retry attempt to get a MetricPoint.
                index = this.RemoveStaleEntriesAndGetAvailableMetricPointRare(lookupData, length);
            }
        }

        return index;
    }

    // This method is always called under `lock(this.tagsToMetricPointIndexDictionaryDelta)` so it's safe with other code that adds or removes
    // entries from `this.tagsToMetricPointIndexDictionaryDelta`
    private bool TryGetAvailableMetricPointRare(
        Tags givenTags,
        Tags sortedTags,
        int length,
        [NotNullWhen(true)]
        out LookupData? lookupData,
        out bool newMetricPointCreated)
    {
        Debug.Assert(this.tagsToMetricPointIndexDictionaryDelta != null, "this.tagsToMetricPointIndexDictionaryDelta was null");
        Debug.Assert(this.availableMetricPoints != null, "this.availableMetricPoints was null");

        int index;
        newMetricPointCreated = false;

        if (length > 1)
        {
            // check again after acquiring lock.
            if (!this.tagsToMetricPointIndexDictionaryDelta!.TryGetValue(givenTags, out lookupData) &&
                !this.tagsToMetricPointIndexDictionaryDelta.TryGetValue(sortedTags, out lookupData))
            {
                // Check for an available MetricPoint
                if (this.availableMetricPoints!.Count > 0)
                {
                    index = this.availableMetricPoints.Dequeue();
                }
                else
                {
                    // No MetricPoint is available for reuse
                    return false;
                }

                lookupData = new LookupData(index, sortedTags, givenTags);

                ref var metricPoint = ref this.metricPoints[index];
                metricPoint = new MetricPoint(this, sortedTags.KeyValuePairs, this.histogramBounds, this.exponentialHistogramMaxSize, this.exponentialHistogramMaxScale, lookupData);
                newMetricPointCreated = true;

                // Add to dictionary *after* initializing MetricPoint
                // as other threads can start writing to the
                // MetricPoint, if dictionary entry found.

                // Add the sorted order along with the given order of tags
                this.tagsToMetricPointIndexDictionaryDelta.TryAdd(sortedTags, lookupData);
                this.tagsToMetricPointIndexDictionaryDelta.TryAdd(givenTags, lookupData);
            }
        }
        else
        {
            // check again after acquiring lock.
            if (!this.tagsToMetricPointIndexDictionaryDelta!.TryGetValue(givenTags, out lookupData))
            {
                // Check for an available MetricPoint
                if (this.availableMetricPoints!.Count > 0)
                {
                    index = this.availableMetricPoints.Dequeue();
                }
                else
                {
                    // No MetricPoint is available for reuse
                    return false;
                }

                lookupData = new LookupData(index, Tags.EmptyTags, givenTags);

                ref var metricPoint = ref this.metricPoints[index];
                metricPoint = new MetricPoint(this, givenTags.KeyValuePairs, this.histogramBounds, this.exponentialHistogramMaxSize, this.exponentialHistogramMaxScale, lookupData);
                newMetricPointCreated = true;

                // Add to dictionary *after* initializing MetricPoint
                // as other threads can start writing to the
                // MetricPoint, if dictionary entry found.

                // givenTags will always be sorted when tags length == 1
                this.tagsToMetricPointIndexDictionaryDelta.TryAdd(givenTags, lookupData);
            }
        }

        return true;
    }

    // This method is essentially a retry attempt for when `LookupAggregatorStoreForDeltaWithReclaim` cannot find a MetricPoint.
    // If we still fail to get a MetricPoint in this method, we don't retry any further and simply drop the measurement.
    // This method acquires `lock (this.tagsToMetricPointIndexDictionaryDelta)`
    private int RemoveStaleEntriesAndGetAvailableMetricPointRare(LookupData lookupData, int length)
    {
        bool foundMetricPoint = false;
        bool newMetricPointCreated = false;
        var sortedTags = lookupData.SortedTags;
        var inputTags = lookupData.GivenTags;

        // Acquire lock
        // Try to remove stale entries from dictionary
        // Get the index for a new MetricPoint (it could be self-claimed or from another thread that added a fresh entry)
        // If self-claimed, then add a fresh entry to the dictionary
        // If an available MetricPoint is found, then only increment the ReferenceCount

        Debug.Assert(this.tagsToMetricPointIndexDictionaryDelta != null, "this.tagsToMetricPointIndexDictionaryDelta was null");

        // Delete the entry for these Tags and get another MetricPoint.
        lock (this.tagsToMetricPointIndexDictionaryDelta!)
        {
            LookupData? dictionaryValue;
            if (lookupData.SortedTags != Tags.EmptyTags)
            {
                // Check if no other thread added a new entry for the same Tags in the meantime.
                // If no, then remove the existing entries.
                if (this.tagsToMetricPointIndexDictionaryDelta.TryGetValue(lookupData.SortedTags, out dictionaryValue))
                {
                    if (dictionaryValue == lookupData)
                    {
                        // No other thread added a new entry for the same Tags.
                        this.tagsToMetricPointIndexDictionaryDelta.TryRemove(lookupData.SortedTags, out _);
                        this.tagsToMetricPointIndexDictionaryDelta.TryRemove(lookupData.GivenTags, out _);
                    }
                    else
                    {
                        // Some other thread added a new entry for these Tags. Use the new MetricPoint
                        lookupData = dictionaryValue;
                        foundMetricPoint = true;
                    }
                }
            }
            else
            {
                if (this.tagsToMetricPointIndexDictionaryDelta.TryGetValue(lookupData.GivenTags, out dictionaryValue))
                {
                    if (dictionaryValue == lookupData)
                    {
                        // No other thread added a new entry for the same Tags.
                        this.tagsToMetricPointIndexDictionaryDelta.TryRemove(lookupData.GivenTags, out _);
                    }
                    else
                    {
                        // Some other thread added a new entry for these Tags. Use the new MetricPoint
                        lookupData = dictionaryValue;
                        foundMetricPoint = true;
                    }
                }
            }

            if (!foundMetricPoint
                && this.TryGetAvailableMetricPointRare(inputTags, sortedTags, length, out var tempLookupData, out newMetricPointCreated))
            {
                foundMetricPoint = true;
                lookupData = tempLookupData;
            }
        }

        if (foundMetricPoint)
        {
            var index = lookupData.Index;

            // If the running thread created a new MetricPoint, then the Snapshot method cannot reclaim that MetricPoint because MetricPoint is initialized with a ReferenceCount of 1.
            // It can simply return the index.

            if (!newMetricPointCreated)
            {
                // If the running thread did not create the MetricPoint, it could be working on an index that has been reclaimed by Snapshot method.
                // This could happen if the thread get switched out by CPU after it retrieves the index but the Snapshot method reclaims it before the thread wakes up again.

                ref var metricPointAtIndex = ref this.metricPoints[index];
                var referenceCount = Interlocked.Increment(ref metricPointAtIndex.ReferenceCount);

                if (referenceCount < 0)
                {
                    // Super rare case: Snapshot method had already marked the MetricPoint available for reuse as it has not been updated in last collect cycle even in the retry attempt.
                    // Example scenario mentioned in `LookupAggregatorStoreForDeltaWithReclaim` method.

                    // Don't retry again and drop the measurement.
                    return -1;
                }
                else if (metricPointAtIndex.LookupData != lookupData)
                {
                    // Rare case: Another thread with different input tags could have reclaimed this MetricPoint if it was freed up by Snapshot method even in the retry attempt.
                    // Example scenario mentioned in `LookupAggregatorStoreForDeltaWithReclaim` method.

                    // Remove reference since its not the right MetricPoint.
                    Interlocked.Decrement(ref metricPointAtIndex.ReferenceCount);

                    // Don't retry again and drop the measurement.
                    return -1;
                }
            }

            return index;
        }
        else
        {
            // No MetricPoint is available for reuse
            return -1;
        }
    }

    private int FindMetricAggregatorsDefault(ReadOnlySpan<KeyValuePair<string, object?>> tags)
    {
        int tagLength = tags.Length;
        if (tagLength == 0)
        {
            this.InitializeZeroTagPointIfNotInitialized();
            return 0;
        }

        var storage = ThreadStaticStorage.GetStorage();

        storage.SplitToKeysAndValues(tags, tagLength, out var tagKeysAndValues);

        return this.lookupAggregatorStore(tagKeysAndValues, tagLength);
    }

    private int FindMetricAggregatorsCustomTag(ReadOnlySpan<KeyValuePair<string, object?>> tags)
    {
        int tagLength = tags.Length;
        if (tagLength == 0 || this.tagsKeysInterestingCount == 0)
        {
            this.InitializeZeroTagPointIfNotInitialized();
            return 0;
        }

        var storage = ThreadStaticStorage.GetStorage();

        Debug.Assert(this.tagKeysInteresting != null, "this.tagKeysInteresting was null");

        storage.SplitToKeysAndValues(tags, tagLength, this.tagKeysInteresting!, out var tagKeysAndValues, out var actualLength);

        // Actual number of tags depend on how many
        // of the incoming tags has user opted to
        // select.
        if (actualLength == 0)
        {
            this.InitializeZeroTagPointIfNotInitialized();
            return 0;
        }

        Debug.Assert(tagKeysAndValues != null, "tagKeysAndValues was null");

        return this.lookupAggregatorStore(tagKeysAndValues!, actualLength);
    }

    [MemberNotNull(nameof(findMetricPointIndexFunc))]
    [MemberNotNull(nameof(dropLongMeasurementAction))]
    [MemberNotNull(nameof(dropDoubleMeasurementAction))]
    [MemberNotNull(nameof(recordLongMeasurementAction))]
    [MemberNotNull(nameof(recordDoubleMeasurementAction))]
    private void BuildRecordMeasurementDelegates(
        in MetricStreamIdentity metricStreamIdentity)
    {
        bool emitOverflowAttribute = this.EmitOverflowAttribute;
        bool hasCustomTags = metricStreamIdentity.TagKeys != null;
        bool isExemplarEnabled = this.IsExemplarEnabled();

        this.findMetricPointIndexFunc = hasCustomTags
            ? this.FindMetricAggregatorsCustomTag
            : this.FindMetricAggregatorsDefault;

        this.dropLongMeasurementAction = emitOverflowAttribute
            ? this.DropMeasurementWithOverflowRecording
            : this.DropMeasurementDefault;

        this.dropDoubleMeasurementAction = emitOverflowAttribute
            ? this.DropMeasurementWithOverflowRecording
            : this.DropMeasurementDefault;

        if (isExemplarEnabled)
        {
            this.recordLongMeasurementAction = hasCustomTags
                ? this.SampleAndRecordMeasurementWithCustomTags
                : this.SampleAndRecordMeasurement;

            this.recordDoubleMeasurementAction = hasCustomTags
                ? this.SampleAndRecordMeasurementWithCustomTags
                : this.SampleAndRecordMeasurement;
        }
        else
        {
            this.recordLongMeasurementAction = this.RecordMeasurementDefault;
            this.recordDoubleMeasurementAction = this.RecordMeasurementDefault;
        }
    }

    private void DropMeasurementDefault<T>(T value)
    {
        if (Interlocked.CompareExchange(ref this.metricCapHitMessageLogged, 1, 0) == 0)
        {
            OpenTelemetrySdkEventSource.Log.MeasurementDropped(this.name, this.metricPointCapHitMessage, MetricPointCapHitFixMessage);
        }

        Interlocked.Increment(ref this.DroppedMeasurements);
    }

    private void DropMeasurementWithOverflowRecording<T>(T value)
    {
        this.InitializeOverflowTagPointIfNotInitialized();

        ref var metricPoint = ref this.metricPoints[1];

        if (typeof(T) == typeof(long))
        {
            this.MeasurementHandler.RecordMeasurement(ref metricPoint, (long)(object)value!, tags: default, isSampled: false);
        }
        else if (typeof(T) == typeof(double))
        {
            this.MeasurementHandler.RecordMeasurement(ref metricPoint, (double)(object)value!, tags: default, isSampled: false);
        }
        else
        {
            ThrowNotSupportedMeasurementValueTypeException(typeof(T));
        }

        this.CompleteMeasurement(ref metricPoint);
    }

    private void RecordMeasurementDefault<T>(
        ref MetricPoint metricPoint,
        T value,
        ReadOnlySpan<KeyValuePair<string, object?>> tags)
    {
        if (typeof(T) == typeof(long))
        {
            this.MeasurementHandler.RecordMeasurement(
                ref metricPoint,
                (long)(object)value!,
                tags: default,
                isSampled: false);
        }
        else if (typeof(T) == typeof(double))
        {
            this.MeasurementHandler.RecordMeasurement(
                ref metricPoint,
                (double)(object)value!,
                tags: default,
                isSampled: false);
        }
        else
        {
            ThrowNotSupportedMeasurementValueTypeException(typeof(T));
        }
    }

    private void SampleAndRecordMeasurement<T>(
        ref MetricPoint metricPoint,
        T value,
        ReadOnlySpan<KeyValuePair<string, object?>> tags)
    {
        var isSampled = this.SampleMeasurement(value, tags);

        this.RecordMeasurementWithSamplingResult(ref metricPoint, value, tags: default, isSampled);
    }

    private void SampleAndRecordMeasurementWithCustomTags<T>(
        ref MetricPoint metricPoint,
        T value,
        ReadOnlySpan<KeyValuePair<string, object?>> tags)
    {
        var isSampled = this.SampleMeasurement(value, tags);

        this.RecordMeasurementWithSamplingResult(ref metricPoint, value, tags, isSampled);
    }

    private void RecordMeasurementWithSamplingResult<T>(
        ref MetricPoint metricPoint,
        T value,
        ReadOnlySpan<KeyValuePair<string, object?>> tags,
        bool isSampled)
    {
        if (typeof(T) == typeof(long))
        {
            this.MeasurementHandler.RecordMeasurement(
                ref metricPoint,
                (long)(object)value!,
                tags,
                isSampled);
        }
        else if (typeof(T) == typeof(double))
        {
            this.MeasurementHandler.RecordMeasurement(
                ref metricPoint,
                (double)(object)value!,
                tags,
                isSampled);
        }
        else
        {
            ThrowNotSupportedMeasurementValueTypeException(typeof(T));
        }
    }

    private bool SampleMeasurement<T>(
        T value,
        ReadOnlySpan<KeyValuePair<string, object?>> tags)
    {
        // TODO: can special case built-in exemplar filters to be bit faster.

        if (typeof(T) == typeof(long))
        {
            return this.exemplarFilter.ShouldSample((long)(object)value!, tags);
        }
        else if (typeof(T) == typeof(double))
        {
            return this.exemplarFilter.ShouldSample((double)(object)value!, tags);
        }
        else
        {
            ThrowNotSupportedMeasurementValueTypeException(typeof(T));
            return false; // Note: Should never reach here
        }
    }

    private void CompleteMeasurement(ref MetricPoint metricPoint)
    {
        metricPoint.MetricPointStatus = MetricPointStatus.CollectPending;

        if (this.OutputDelta)
        {
            Interlocked.Decrement(ref metricPoint.ReferenceCount);
        }
    }
}<|MERGE_RESOLUTION|>--- conflicted
+++ resolved
@@ -66,18 +66,12 @@
     private bool zeroTagMetricPointInitialized;
     private bool overflowTagMetricPointInitialized;
 
-<<<<<<< HEAD
-    // When set to true, the behavior changes to reuse MetricPoints
-    private bool reclaimMetricPoints = false;
-
     private FindMetricPointIndexFunc findMetricPointIndexFunc;
     private Action<long> dropLongMeasurementAction;
     private Action<double> dropDoubleMeasurementAction;
     private RecordMeasurementAction<long> recordLongMeasurementAction;
     private RecordMeasurementAction<double> recordDoubleMeasurementAction;
 
-=======
->>>>>>> c6372631
     internal AggregatorStore(
         in MetricStreamIdentity metricStreamIdentity,
         MetricBehaviors metricBehaviors,
