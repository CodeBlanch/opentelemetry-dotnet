--- conflicted
+++ resolved
@@ -56,7 +56,7 @@
 
         internal Batch(T item)
         {
-            Guard.ThrowIfNull(item);
+            Debug.Assert(item != null, $"{nameof(item)} was null.");
 
             this.item = item;
             this.circularBuffer = null;
@@ -147,26 +147,6 @@
 
             private static readonly BatchEnumeratorMoveNextFunc MoveNextCircularBufferLogRecord = (ref Enumerator enumerator) =>
             {
-<<<<<<< HEAD
-                var circularBuffer = enumerator.circularBuffer;
-
-                var currentItem = enumerator.Current;
-                if (currentItem != null)
-                {
-                    if (typeof(T) == typeof(LogRecord))
-                    {
-                        LogRecordSharedPool.Current.Return((LogRecord)(object)currentItem);
-                    }
-                }
-
-                if (circularBuffer!.RemovedCount < enumerator.targetCount)
-                {
-                    enumerator.current = circularBuffer.Read();
-                    return true;
-                }
-
-                enumerator.current = null;
-=======
                 // Note: This type check here is to give the JIT a hint it can
                 // remove all of this code when T != LogRecord
                 if (typeof(T) == typeof(LogRecord))
@@ -188,7 +168,6 @@
                     enumerator.current = null;
                 }
 
->>>>>>> 9858e3ac
                 return false;
             };
 
