--- conflicted
+++ resolved
@@ -221,12 +221,6 @@
             return ref this.Data;
         }
 
-<<<<<<< HEAD
-        internal void Buffer()
-        {
-            this.BufferLogStateValues();
-            this.BufferLogScopes();
-=======
         [MethodImpl(MethodImplOptions.AggressiveInlining)]
         internal void ResetReferenceCount()
         {
@@ -277,7 +271,6 @@
                 StateValues = this.StateValues == null ? null : new List<KeyValuePair<string, object?>>(this.StateValues),
                 BufferedScopes = this.BufferedScopes == null ? null : new List<object?>(this.BufferedScopes),
             };
->>>>>>> 9858e3ac
         }
 
         /// <summary>
@@ -294,9 +287,6 @@
             }
 
             var attributeStorage = this.AttributeStorage ??= new List<KeyValuePair<string, object?>>(stateValues.Count);
-<<<<<<< HEAD
-            attributeStorage.AddRange(stateValues);
-=======
 
             // Note: AddRange here will copy all of the KeyValuePairs from
             // stateValues to AttributeStorage. This "captures" the state and
@@ -305,7 +295,6 @@
             // https://github.com/open-telemetry/opentelemetry-dotnet/issues/2905.
             attributeStorage.AddRange(stateValues);
 
->>>>>>> 9858e3ac
             this.StateValues = attributeStorage;
         }
 
@@ -320,11 +309,7 @@
                 return;
             }
 
-<<<<<<< HEAD
-            List<object?> scopes = this.BufferedScopes ??= new List<object?>(16);
-=======
             List<object?> scopes = this.BufferedScopes ??= new List<object?>(LogRecordPoolHelper.DefaultMaxNumberOfScopes);
->>>>>>> 9858e3ac
 
             this.ScopeProvider.ForEachScope(AddScopeToBufferedList, scopes);
 
