// <copyright file="BatchLogRecordExportProcessor.cs" company="OpenTelemetry Authors">
// Copyright The OpenTelemetry Authors
//
// Licensed under the Apache License, Version 2.0 (the "License");
// you may not use this file except in compliance with the License.
// You may obtain a copy of the License at
//
//     http://www.apache.org/licenses/LICENSE-2.0
//
// Unless required by applicable law or agreed to in writing, software
// distributed under the License is distributed on an "AS IS" BASIS,
// WITHOUT WARRANTIES OR CONDITIONS OF ANY KIND, either express or implied.
// See the License for the specific language governing permissions and
// limitations under the License.
// </copyright>

#nullable enable

using System.Diagnostics;
using OpenTelemetry.Logs;

namespace OpenTelemetry
{
    /// <summary>
    /// Implements a batch log record export processor.
    /// </summary>
    public class BatchLogRecordExportProcessor : BatchExportProcessor<LogRecord>
    {
        /// <summary>
        /// Initializes a new instance of the <see cref="BatchLogRecordExportProcessor"/> class.
        /// </summary>
        /// <param name="exporter">Log record exporter.</param>
        /// <param name="maxQueueSize">The maximum queue size. After the size is reached data are dropped. The default value is 2048.</param>
        /// <param name="scheduledDelayMilliseconds">The delay interval in milliseconds between two consecutive exports. The default value is 5000.</param>
        /// <param name="exporterTimeoutMilliseconds">How long the export can run before it is cancelled. The default value is 30000.</param>
        /// <param name="maxExportBatchSize">The maximum batch size of every export. It must be smaller or equal to maxQueueSize. The default value is 512.</param>
        public BatchLogRecordExportProcessor(
            BaseExporter<LogRecord> exporter,
            int maxQueueSize = DefaultMaxQueueSize,
            int scheduledDelayMilliseconds = DefaultScheduledDelayMilliseconds,
            int exporterTimeoutMilliseconds = DefaultExporterTimeoutMilliseconds,
            int maxExportBatchSize = DefaultMaxExportBatchSize)
            : base(
                exporter,
                maxQueueSize,
                scheduledDelayMilliseconds,
                exporterTimeoutMilliseconds,
                maxExportBatchSize)
        {
        }

        /// <inheritdoc/>
        public override void OnEnd(LogRecord data)
        {
            // Note: Intentionally doing a Debug.Assert here and not a
            // Guard.ThrowIfNull to save prod cycles. Null should really never
            // happen here.
            Debug.Assert(data != null, "LogRecord was null.");

            data!.Buffer();

<<<<<<< HEAD
            LogRecordSharedPool.Current.TrackReference(data);
=======
            data.AddReference();
>>>>>>> 9858e3ac

            if (!this.TryExport(data))
            {
                LogRecordSharedPool.Current.Return(data);
            }
        }
    }
}<|MERGE_RESOLUTION|>--- conflicted
+++ resolved
@@ -59,11 +59,7 @@
 
             data!.Buffer();
 
-<<<<<<< HEAD
-            LogRecordSharedPool.Current.TrackReference(data);
-=======
             data.AddReference();
->>>>>>> 9858e3ac
 
             if (!this.TryExport(data))
             {
